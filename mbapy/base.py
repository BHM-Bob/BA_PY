--- conflicted
+++ resolved
@@ -1,656 +1,653 @@
-'''
-Author: BHM-Bob 2262029386@qq.com
-Date: 2022-10-19 22:46:30
-LastEditors: BHM-Bob 2262029386@qq.com
-LastEditTime: 2023-11-28 22:24:48
-Description: 
-'''
-import ctypes
-import inspect
-import json
-import math
-import os
-import pathlib
-import pkgutil
-import platform
-import sys
-import time
-from functools import wraps
-from typing import Dict, List, Tuple, Union
-
-import numpy as np
-
-
-__NO_ERR__ = False
-
-def get_num_digits(num:int):
-    """
-    Calculates the number of digits in a given integer.
-
-    Args:
-        num (int): The integer for which to calculate the number of digits.
-
-    Returns:
-        int: The number of digits in the given integer.
-    """
-    if num == 0:
-        return 1
-    else:
-        return int(math.log10(abs(num))) + 1
-
-def get_time(chr:str = ':')->str:
-    """
-    Returns the current time as a string, with the option to replace the ':' separator with a custom character.
-
-    Parameters:
-        chr (str): The character to replace the ':' separator with. Defaults to ':'.
-
-    Returns:
-        str: The current time as a string, with the ':' separator replaced with the custom character.
-    """
-    return time.asctime(time.localtime()).replace(':', chr)
-
-def get_fmt_time(fmt = "%Y-%m-%d %H-%M-%S.%f", timestamp = None):
-    """
-    Returns a formatted string representing the given timestamp in the specified format.
-
-    Parameters:
-        - fmt (str): The format string to use for formatting the timestamp. Defaults to "%Y-%m-%d %H-%M-%S".
-        - timestamp (float or None): The timestamp to format. If None, the current time will be used. Defaults to None.
-
-    Returns:
-        - str: The formatted timestamp string.
-    """
-    from datetime import datetime
-    timestamp = get_default_call_for_None(timestamp, time.time)
-    local_time = datetime.fromtimestamp(timestamp)
-    date_str = local_time.strftime(fmt)
-    return date_str
-
-class _ConfigBase:
-    def __init__(self) -> None:
-        pass
-    def to_dict(self):
-        for attr in vars(self):
-            self.__dict__[attr] = getattr(self, attr)
-        for attr_name, attr_value in self.__dict__.items():
-            if hasattr(attr_value, 'to_dict'):
-                self.__dict__[attr_name] = attr_value.to_dict()        
-        return self.__dict__
-
-class _Config_File(_ConfigBase):
-    def __init__(self) -> None:
-        self.storage_dir = str(pathlib.Path(__file__).parent.resolve() / 'storage')
-
-class _Config_Web(_ConfigBase):
-    def __init__(self) -> None:
-        self.auto_launch_sub_thread: bool = False
-        if platform.system().lower() == 'windows':
-            self.chrome_driver_path = os.path.expanduser("~/AppData/Local/Google/Chrome/Application/chromedriver.exe")
-        elif platform.system().lower() == 'linux':
-            self.chrome_driver_path = os.path.expanduser("~/bin/chromedriver")
-        else:
-            print(f'\nmbapy::_Config_Web: unkown os name: {platform.system().lower()}, use windows default chromedriver path\n')
-            self.chrome_driver_path = os.path.expanduser("~/AppData/Local/Google/Chrome/Application/chromedriver.exe")
-        self.quest_head = 'Mozilla/5.0 (Windows NT 10.0; Win64; x64) AppleWebKit/537.36 (KHTML, like Gecko) Chrome/114.0.0.0 Safari/537.36'
-    
-class _Config(_ConfigBase):
-    def __init__(self) -> None:
-        self.err_warning_level: int = 0 # 0: all, no filter, 1: bapy parameter error, 2: bapy inner error... the bigger, the less error
-        self.logs = []
-        if pkgutil.find_loader('torch'):
-            self.is_torch_avaliable = True
-        else:
-            self.is_torch_avaliable = False
-        self.file = _Config_File()
-        self.web = _Config_Web()
-    
-    def _get_default_config_path(self):
-        return os.path.join(self.file.storage_dir, '_Config.json')
-
-    def update(self, sub_module_name: str, attr_name: str, attr_value: Union[int, str, List, Dict],
-               save_to_file: bool = True):
-        """
-        Update the attribute of a sub-module in the configuration.
-
-        Parameters:
-            sub_module_name (str): The name of the sub-module.
-            attr_name (str): The name of the attribute to update.
-            attr_value (Union[int, str, List, Dict]): The new value for the attribute. Can be an integer, a string, a list, or a dictionary.
-            save_to_file (bool, optional): Indicates whether to save the updated configuration to a file. Defaults to True.
-
-        Returns:
-            None
-
-        Raises:
-            ValueError: If the sub_module_name is not supported.
-
-        """
-        support_module = ['file', 'web']
-        if sub_module_name in support_module:
-            sub_module = getattr(self, sub_module_name)
-            setattr(sub_module, attr_name, attr_value)
-            if save_to_file:
-                json_str = json.dumps(self.to_dict(), indent=4)
-                with open(self._get_default_config_path(),
-                          'w', encoding='utf-8', errors='ignore') as json_file:
-                    json_file.write(json_str)
-            return True
-        else:
-            return put_err(f'{sub_module_name} not supported, only support: {", ".join(support_module)}', False)
-        
-    def save_to_file(self, config_file_path:str = None):
-        """
-        Saves the object to a file in JSON format.
-
-        Args:
-            config_file_path (str, optional): The path where the JSON file will be saved. If not provided, the default path will be used.
-
-        Returns:
-            dict: A dictionary representation of the object.
-        """
-        config_file_path = get_default_call_for_None(config_file_path, self._get_default_config_path)
-        with open(config_file_path, 'w', encoding='utf-8', errors='ignore') as json_file:
-            json_file.write(json.dumps(self.to_dict(), indent=4))
-        return self.__dict__
-        
-    def load_from_file(self, force_update: bool = True, config_file_path:str = None, update_to_file = True):
-        """
-        Load configuration data from a file.
-
-        Args:
-            force_update (bool, optional): Flag to force update the configuration. Defaults to True.
-            config_file_path (str, optional): Path to the configuration file. Defaults to None.
-            update_to_file (bool, optional): Flag to update the configuration to file after updating. Defaults to True.
-
-        Returns:
-            dict: The loaded and updated configuration data.
-        """
-        config_file_path = get_default_call_for_None(config_file_path, self._get_default_config_path)
-        with open(config_file_path, 'r', encoding='utf-8', errors='ignore') as json_file:
-            config = json.loads(json_file.read())
-            for sub_module_name, sub_configs in config.items():
-                for sub_config in sub_configs:
-                    if force_update or not hasattr(getattr(self, sub_module_name), sub_config):
-                        setattr(getattr(self, sub_module_name), sub_config, sub_config)
-        if update_to_file:
-            self.save_to_file()
-        return config
-
-Configs = _Config()
-
-def get_call_stack():
-    """
-    Returns the call stack of the current execution context.
-    
-    Returns:
-        stack_info (list): A list containing the names of the functions in the call stack.
-            such as: [<module>, lower_caller_name, ..., upper_caller_name_for_get_call_stack]
-    """
-    stack_info = []
-    for frame in inspect.stack():
-        stack_info.append(frame[0].f_code.co_name)
-        if frame[0].f_code.co_name == '<module>':
-            break
-    return stack_info[1:][::-1]
-
-def put_err(info:str, ret = None, warning_level = 0):
-    """
-    Prints an error message along with the caller's name and arguments, if the warning level is greater than or equal to the error warning level specified in the Configs class.
-        
-    Parameters:
-        info (str): The error message to be printed.
-        ret (Any, optional): The return value of the function. Defaults to None.
-        warning_level (int, optional): The warning level of the error. Defaults to 0.
-    
-    Returns:
-        Any: The value specified by the ret parameter.
-    
-    Notes: 
-        - It is recommended to set warning_level:
-            - 0: normal error, will be closed easily.
-            - 1: bapy parameter error.
-            - 2: bapy inner error.
-            - 3 or bigger: more important error.
-        - It appends the log to the list of logs in the Configs class and prints it.
-    """
-    if warning_level >= Configs.err_warning_level:
-        frame = inspect.currentframe().f_back
-        caller_name = frame.f_code.co_name
-        caller_args = inspect.getargvalues(frame).args
-        err_str = f'\nERROR INFO : {caller_name:s} {caller_args}:\n {info:s}\n'
-        print(err_str)
-        Configs.logs.append(err_str)
-    return ret
-
-def put_log(info:str, head = "bapy::log", ret = None):
-    """
-    Logs the given information with a formatted timestamp, call stack, and provided head. 
-    Appends the log to the list of logs in the Configs class and prints it.
-    
-    Parameters:
-        - info (str): The information to be logged.
-        - head (str): The head of the log message. Default is "bapy::log".
-        - ret : The value to return. Default is None.
-    
-    Returns:
-        Any: The value specified by the ret parameter.
-    """
-    time_str = get_fmt_time()
-    log_str = f'\n{head:s} {time_str:s}: {">".join(get_call_stack()[:-1]):s}: {info:s}\n'
-    Configs.logs.append(log_str)
-    print(log_str)
-    return ret
-
-def TimeCosts(runTimes:int = 1, log_per_iter = True):
-    """
-    A decorator function that measures and logs the time it takes for a function to run.
-
-    Parameters:
-        - runTimes (int): The number of times the function should be executed. Default is 1.
-        - log_per_iter (bool): Whether to log the time taken for each iteration. Default is True.
-
-    Returns:
-        - ret_wrapper (function): The decorated function that measures and logs the time it takes for the original function to run.
-    
-    Notes:
-        inner is func(times, *args, **kwargs)
-        
-    Examples:
-        >>> @TimeCosts(9)
-        >>> def f(idx, s):
-        >>>     return s+idx
-        >>> print(f(8))
-        >>> print(f(s = 8))
-    """
-    def ret_wrapper( func ):
-        def core_wrapper(*args, **kwargs):
-            t0, ret = time.time(), []
-            for times in range(runTimes):
-                t1 = time.time()
-                ret.append(func(times, *args, **kwargs))
-                if log_per_iter:
-                    print(f'{times:2d} | {func.__name__:s} used {time.time()-t1:10.3f}s')
-            print(f'{func.__name__:s} used {time.time()-t0:10.3f}s in total, {(time.time()-t0)/runTimes:10.3f}s by mean')
-            return ret
-        return core_wrapper
-    return ret_wrapper
-
-def Timer():
-    """
-    A decorator that measures the execution time of a function and logs it with `mbapy.base.put_log`.
-    Access logs by `mbapy.base.Config.logs: List[str]`
-
-    Parameters:
-        func (function): The function to be decorated.
-
-    Returns:
-        function: The decorated function.
-    """
-    def ret_wrapper(func):
-        def core_wrapper(*args, **kwargs):
-            t0 = time.time()
-            ret = func(*args, **kwargs)
-            put_log(f'{func.__name__:s} used {time.time()-t0:10.3f}s')
-            return ret
-        return core_wrapper
-    return ret_wrapper
-
-def autoparse(init):
-    """
-    Automatically assign property for __ini__() func
-    
-    Example:
-    --------
-    >>> @autoparse
-    >>> def __init__(self, x):
-    >>>     do something or do something with self.x
-    
-    fixed from https://codereview.stackexchange.com/questions/269579/decorating-init-for-automatic-attribute-assignment-safe-and-good-practice
-    """
-    parnames = list(init.__code__.co_varnames[1:init.__code__.co_argcount])
-    defaults = init.__defaults__
-    @wraps(init)
-    def wrapped_init(self, *args, **kwargs):
-        # remove the param who has no default value 
-        # but in the end of the parnames
-        if 'kwargs' in parnames and parnames[-1] == 'kwargs':
-            parnames.remove('kwargs')
-        if 'args' in parnames and parnames[-1] == 'args':
-            parnames.remove('args')
-        # Turn args into kwargs
-        kwargs.update(zip(parnames[:len(args)], args))
-        # apply default parameter values
-        if defaults is not None:
-            default_start = len(parnames) - len(defaults)
-            for i in range(len(defaults)):
-                if parnames[default_start + i] not in kwargs:
-                    kwargs[parnames[default_start + i]] = defaults[i]
-        # attach attributes to instance
-        for arg in kwargs:
-            setattr(self, arg, kwargs[arg])
-        init(self, **kwargs)
-    return wrapped_init
-
-def check_parameters_path(path):
-    return os.path.exists(path)
-def check_parameters_none(arg):
-    return arg is None
-def check_parameters_len(arg):
-    return len(arg) > 0
-def check_parameters_bool(arg):
-    return bool(arg)
-
-def parameter_checker(*arg_checkers, raise_err = True, **kwarg_checkers):
-    """
-    A decorator that checks the validity of the arguments passed to a function.
-
-    Args:
-        *arg_checkers: Variable number of functions that check the validity of positional arguments.
-        raise_err (bool): Flag indicating whether to raise a ValueError when an invalid argument is encountered. Defaults to True.
-        **kwarg_checkers: Variable number of functions that check the validity of keyword arguments.
-
-    Returns:
-        A decorated function that performs argument validity checks before executing the original function.
-
-    Example usage:
-    >>> @check_arguments(path = check_parameters_path, head = check_parameters_len)
-    >>> def my_function(path, len, head):
-    >>>     # Function body
-    >>>     pass
-    """
-    def decorator(func):
-        @wraps(func)
-        def wrapper(*args, **kwargs):
-            # info string
-            info_string = f"Parameter checker for {func.__code__.co_name} : Invalid value for argument "
-            # check positional arguments
-            for i, arg_check in enumerate(arg_checkers):
-                if i < len(args):
-                    arg = args[i]
-                    if not arg_check(arg):
-                        arg_name = func.__code__.co_varnames[i]
-                        if raise_err:
-                            raise ValueError(info_string+arg_name)
-                        else:
-                            # directly return a none value, skip the err pop
-                            return put_err(info_string+arg_name, None)
-            # check keyword arguments
-            for arg_name, kwarg_checker in kwarg_checkers.items():
-                # pass the rigth arg name
-                if arg_name in func.__code__.co_varnames:
-                    # get the index of the argument
-                    idx = func.__code__.co_varnames.index(arg_name)
-                    # get the argument through the index if passed positionally
-                    arg = args[idx] if idx < len(args) else kwargs[arg_name]
-                    if not kwarg_checker(arg):
-                        if raise_err:
-                            raise ValueError(info_string+arg_name)
-                        else:
-                            return put_err(info_string+arg_name, None)
-            return func(*args, **kwargs)
-        return wrapper
-    return decorator
-
-def rand_choose_times(choices_range:Tuple[int, int] = (0,10), times:int = 100):
-    """
-    Generates a random sequence of integers within a given range and 
-    counts the frequency of each number. Returns the most frequent number.
-    
-    Parameters:
-        - choices_range: A tuple of two integers representing the lower and upper bounds of the range. Default is [0,10].
-        - times: An integer representing the number of times the random sequence will be generated. Default is 100.
-        
-    Returns:
-        An integer representing the most frequent number in the generated sequence.
-    """
-    randSeq = np.random.randint(low = choices_range[0], high = choices_range[1]+1, size = [times])
-    count = [ np.sum(np.equal(randSeq,i)) for i in range(choices_range[0],choices_range[1]+1) ]
-    return np.argmax(np.array(count))
-
-def rand_choose(lst:list, seed = None):
-    """
-    Selects a random element from the given list.
-
-    Parameters:
-        lst (list): The list from which to select a random element.
-        seed (int, optional): The seed value to use for random number generation. Defaults to None.
-
-    Returns:
-        Any: The randomly selected element from the list.
-    """
-    if lst is None:
-        return put_err('lst is None', None)
-    if len(lst) == 0:
-        return put_err('lst is 0 length', None)
-    if seed is not None:
-        np.random.seed(seed)
-    return np.random.choice(lst)
-
-def format_secs(sumSecs: int):
-    """
-    Formats a given number of seconds into hours, minutes, and seconds.
-
-    Parameters:
-        - sumSecs: An integer representing the total number of seconds.
-        
-    Returns: A tuple containing three integers representing the number of hours,
-        minutes, and seconds respectively.
-    """
-    sumHs = int(sumSecs//3600)
-    sumMs = int((sumSecs-sumHs*3600)//60)
-    sumSs = int(sumSecs-sumHs*3600-sumMs*60)
-    return sumHs, sumMs, sumSs
-
-class MyArgs():
-    def __init__(self, args:dict) -> None:
-        self.__args = dict()
-        self.get_args(args)
-    def update_args(self, args:dict, force_update = True):
-        for arg_name in list(args.keys()):
-            if (arg_name not in self.__args) or force_update:
-                setattr(self, arg_name, args[arg_name])
-        return self
-    def add_arg(self, arg_name:str, arg_value, force_update = True):
-        setattr(self, arg_name, arg_value)
-    def toDict(self):
-        dic = {}
-        for attr in vars(self):
-            dic[attr] = getattr(self,attr)
-        return dic   
-
-def get_default_for_None(x, deault):
-    return x if x is not None else deault
-
-def get_default_for_bool(x, deault):
-    return x if bool(x) else deault
-
-def get_default_call_for_None(x, deault_func, *args, **kwargs):
-    return x if x is not None else deault_func(*args, **kwargs)
-
-def get_wanted_args(defalut_args:dict, kwargs:dict, del_kwargs = True):
-    """
-    wanted_args:dict with default value
-    localVar = locals()
-    """
-    return MyArgs(defalut_args).get_args(kwargs, True, del_kwargs)
-
-def set_default_kwargs(kwargs: Dict, discard_extra: bool = False, **default_kwargs: Dict):
-    """
-    Set default keyword arguments in a dictionary.
-
-    Args:
-        kwargs (Dict): The dictionary of keyword arguments.
-        discard_extra (bool, optional): Whether to discard extra parameters 
-        that are in kwargs but not in default_kwargs. Defaults to False.
-        **default_kwargs (Dict): The default keyword arguments.
-
-    Returns:
-        Dict: The updated dictionary of keyword arguments.
-    """
-    # del extra params, which is in kwargs but not in default_kwargs
-    kwgs = kwargs.copy()
-    if discard_extra:
-        for name, value in kwargs.items():
-            if name not in default_kwargs:
-                kwgs.__delitem__(name)
-    # set key-value pairs from default_kwargs to kwargs
-    for name, value in default_kwargs.items():
-        if name not in kwgs:
-            kwgs[name] = value
-    return kwgs
-
-def get_default_args(kwargs: Dict, **default_kwargs: Dict):
-    """
-    Generate a dictionary of default arguments by combining the provided kwargs dictionary
-    with the default_kwargs dictionary.
-    
-    Args:
-        kwargs (Dict): A dictionary of keyword arguments.
-        **default_kwargs (Dict): Any number of dictionaries containing default keyword arguments.
-        
-    Returns:
-        Dict: A dictionary containing the combined default arguments.
-    """
-    kwgs = {}
-    for name, value in default_kwargs.items():
-        if name in kwargs:
-            kwgs[name] = kwargs[name]
-        else:
-            kwgs[name] = value
-    return kwgs
-            
-def split_list(lst:list, n = 1, drop_last = False):
-    """
-    return split sub lists.\n
-    when drop_last is True and last one is less than n, drop the last one
-    """
-    result = [lst[i:i+n] for i in range(0, len(lst), n)]
-    if drop_last and len(result[-1]) < n:
-        del result[-1]
-    return result
-
-def get_storage_path(sub_path:str):
-    return os.path.join(os.path.dirname(os.path.abspath(__file__)), 'storage', sub_path)
-
-def get_dll_path_for_sys(module_name:str, **kwargs):
-    if platform.system().lower() == 'windows':
-        return get_storage_path(f'{module_name}.dll')
-    elif platform.system().lower() == 'linux':
-        return get_storage_path(f'lib{module_name}.so')
-    else:
-        return put_err(f'Unknown platform: {platform.system()}, return None', None)
-
-class CDLL:
-    @autoparse
-    def __init__(self, path: str) -> None:
-        """load a DLL file from path"""
-        if not os.path.isfile(path):
-            put_err(f'{path:s} is not exist')
-        else:
-            self.dll = ctypes.cdll.LoadLibrary(path)
-        # transfer ctype obj to c pointer
-        self.ptr = ctypes.pointer # pointer generator
-        self.ref = ctypes.byref # reference generator
-        self.str = lambda s : bytes(s, 'utf-8') # string generator
-        # c type in ctype
-        self.PTR = ctypes.POINTER # pointer type
-        self.INT = ctypes.c_int # int type
-        self.LONG = ctypes.c_long # long type
-        self.LONGLONG = ctypes.c_longlong # long long type
-        self.ULL = ctypes.c_uint64 # unsigned long long type
-        self.FLOAT = ctypes.c_float # float type
-        self.BOOL = ctypes.c_bool # bool type
-        self.CHAR = ctypes.c_char # char type
-        self.STR = ctypes.c_char_p # char* type
-        self.VOID = ctypes.c_void_p # void* type
-    def convert_c_lst(self, lst:list, c_type = ctypes.c_int):
-        return (c_type * len(lst))(*lst)
-    def convert_py_lst(self, c_lst:ctypes.POINTER(ctypes.c_int), size: int):
-        return [c_lst[i][0] for i in range(size)]
-    def get_func(self, func_name:str, func_args:list = None, func_ret = None):
-        """
-        Get a function by its name from the DLL object.
-
-        Args:
-            func_name (str): The name of the function to get.
-            func_args (list, optional): The arguments of the function. Defaults to None.
-            func_ret (Any, optional): The return type of the function. Defaults to None.
-
-        Returns:
-            function: The requested function object.
-        """
-        func = getattr(self.dll, func_name)
-        if func_args is not None:
-            func.argtypes = func_args
-        if func_ret is not None:
-            func.restype = func_ret
-        return func    
-    def free_ptr(self, ptr:ctypes.c_void_p, free_func:str = 'freePtr'):
-        """
-        Free the memory pointed to by `ptr` using the specified `free_func`.
-
-        Parameters:
-            ptr (ctypes.c_void_p): A pointer to the memory to be freed.
-            free_func (str, optional): The name of the function to be used for freeing the memory. Defaults to 'free'.
-        """
-        if hasattr(self.dll, free_func):
-            free_func = getattr(self.dll, free_func)
-            free_func(ptr)
-        else:
-            put_err(f'{free_func:s} is not exist')
-
-@parameter_checker(check_parameters_len, raise_err=False)
-def run_cmd(command: str):
-    """
-    Run a command and return the output as a string.
-
-    Args:
-        command (str): The command to run.
-
-    Returns:
-        str: The output of the command as a string.
-    """
-    return '\n'.join(os.popen(f'{command}').readlines())
-
-<<<<<<< HEAD
-__all__ = [
-    '__NO_ERR__',
-    'get_num_digits',
-    'get_time',
-    'get_fmt_time',
-    'Configs',
-    'get_call_stack',
-    'put_log',
-    'put_err',
-    'TimeCosts',
-    'Timer',
-    'autoparse',
-    'check_parameters_len',
-    'check_parameters_path',
-    'check_parameters_none',
-    'check_parameters_bool',
-    'parameter_checker',
-    'rand_choose_times',
-    'rand_choose',
-    'format_secs',
-    'MyArgs',
-    'get_default_for_none',
-    'get_default_for_bool',
-    'get_default_call_for_none',
-    'get_wanted_args',
-    'set_default_kwargs',
-    'get_default_args',
-    'split_list',
-    'get_storage_path',
-    'get_dll_path_for_sys',
-    'CDLL',
-    'run_cmd',    
-]
-=======
->>>>>>> cc3af4bd
-
-if __name__ == '__main__':
-    # dev code
-    # set_default_kwargs
+'''
+Author: BHM-Bob 2262029386@qq.com
+Date: 2022-10-19 22:46:30
+LastEditors: BHM-Bob 2262029386@qq.com
+LastEditTime: 2023-11-28 22:24:48
+Description: 
+'''
+import ctypes
+import inspect
+import json
+import math
+import os
+import pathlib
+import pkgutil
+import platform
+import sys
+import time
+from functools import wraps
+from typing import Dict, List, Tuple, Union
+
+import numpy as np
+
+
+__NO_ERR__ = False
+
+def get_num_digits(num:int):
+    """
+    Calculates the number of digits in a given integer.
+
+    Args:
+        num (int): The integer for which to calculate the number of digits.
+
+    Returns:
+        int: The number of digits in the given integer.
+    """
+    if num == 0:
+        return 1
+    else:
+        return int(math.log10(abs(num))) + 1
+
+def get_time(chr:str = ':')->str:
+    """
+    Returns the current time as a string, with the option to replace the ':' separator with a custom character.
+
+    Parameters:
+        chr (str): The character to replace the ':' separator with. Defaults to ':'.
+
+    Returns:
+        str: The current time as a string, with the ':' separator replaced with the custom character.
+    """
+    return time.asctime(time.localtime()).replace(':', chr)
+
+def get_fmt_time(fmt = "%Y-%m-%d %H-%M-%S.%f", timestamp = None):
+    """
+    Returns a formatted string representing the given timestamp in the specified format.
+
+    Parameters:
+        - fmt (str): The format string to use for formatting the timestamp. Defaults to "%Y-%m-%d %H-%M-%S".
+        - timestamp (float or None): The timestamp to format. If None, the current time will be used. Defaults to None.
+
+    Returns:
+        - str: The formatted timestamp string.
+    """
+    from datetime import datetime
+    timestamp = get_default_call_for_None(timestamp, time.time)
+    local_time = datetime.fromtimestamp(timestamp)
+    date_str = local_time.strftime(fmt)
+    return date_str
+
+class _ConfigBase:
+    def __init__(self) -> None:
+        pass
+    def to_dict(self):
+        for attr in vars(self):
+            self.__dict__[attr] = getattr(self, attr)
+        for attr_name, attr_value in self.__dict__.items():
+            if hasattr(attr_value, 'to_dict'):
+                self.__dict__[attr_name] = attr_value.to_dict()        
+        return self.__dict__
+
+class _Config_File(_ConfigBase):
+    def __init__(self) -> None:
+        self.storage_dir = str(pathlib.Path(__file__).parent.resolve() / 'storage')
+
+class _Config_Web(_ConfigBase):
+    def __init__(self) -> None:
+        self.auto_launch_sub_thread: bool = False
+        if platform.system().lower() == 'windows':
+            self.chrome_driver_path = os.path.expanduser("~/AppData/Local/Google/Chrome/Application/chromedriver.exe")
+        elif platform.system().lower() == 'linux':
+            self.chrome_driver_path = os.path.expanduser("~/bin/chromedriver")
+        else:
+            print(f'\nmbapy::_Config_Web: unkown os name: {platform.system().lower()}, use windows default chromedriver path\n')
+            self.chrome_driver_path = os.path.expanduser("~/AppData/Local/Google/Chrome/Application/chromedriver.exe")
+        self.quest_head = 'Mozilla/5.0 (Windows NT 10.0; Win64; x64) AppleWebKit/537.36 (KHTML, like Gecko) Chrome/114.0.0.0 Safari/537.36'
+    
+class _Config(_ConfigBase):
+    def __init__(self) -> None:
+        self.err_warning_level: int = 0 # 0: all, no filter, 1: bapy parameter error, 2: bapy inner error... the bigger, the less error
+        self.logs = []
+        if pkgutil.find_loader('torch'):
+            self.is_torch_avaliable = True
+        else:
+            self.is_torch_avaliable = False
+        self.file = _Config_File()
+        self.web = _Config_Web()
+    
+    def _get_default_config_path(self):
+        return os.path.join(self.file.storage_dir, '_Config.json')
+
+    def update(self, sub_module_name: str, attr_name: str, attr_value: Union[int, str, List, Dict],
+               save_to_file: bool = True):
+        """
+        Update the attribute of a sub-module in the configuration.
+
+        Parameters:
+            sub_module_name (str): The name of the sub-module.
+            attr_name (str): The name of the attribute to update.
+            attr_value (Union[int, str, List, Dict]): The new value for the attribute. Can be an integer, a string, a list, or a dictionary.
+            save_to_file (bool, optional): Indicates whether to save the updated configuration to a file. Defaults to True.
+
+        Returns:
+            None
+
+        Raises:
+            ValueError: If the sub_module_name is not supported.
+
+        """
+        support_module = ['file', 'web']
+        if sub_module_name in support_module:
+            sub_module = getattr(self, sub_module_name)
+            setattr(sub_module, attr_name, attr_value)
+            if save_to_file:
+                json_str = json.dumps(self.to_dict(), indent=4)
+                with open(self._get_default_config_path(),
+                          'w', encoding='utf-8', errors='ignore') as json_file:
+                    json_file.write(json_str)
+            return True
+        else:
+            return put_err(f'{sub_module_name} not supported, only support: {", ".join(support_module)}', False)
+        
+    def save_to_file(self, config_file_path:str = None):
+        """
+        Saves the object to a file in JSON format.
+
+        Args:
+            config_file_path (str, optional): The path where the JSON file will be saved. If not provided, the default path will be used.
+
+        Returns:
+            dict: A dictionary representation of the object.
+        """
+        config_file_path = get_default_call_for_None(config_file_path, self._get_default_config_path)
+        with open(config_file_path, 'w', encoding='utf-8', errors='ignore') as json_file:
+            json_file.write(json.dumps(self.to_dict(), indent=4))
+        return self.__dict__
+        
+    def load_from_file(self, force_update: bool = True, config_file_path:str = None, update_to_file = True):
+        """
+        Load configuration data from a file.
+
+        Args:
+            force_update (bool, optional): Flag to force update the configuration. Defaults to True.
+            config_file_path (str, optional): Path to the configuration file. Defaults to None.
+            update_to_file (bool, optional): Flag to update the configuration to file after updating. Defaults to True.
+
+        Returns:
+            dict: The loaded and updated configuration data.
+        """
+        config_file_path = get_default_call_for_None(config_file_path, self._get_default_config_path)
+        with open(config_file_path, 'r', encoding='utf-8', errors='ignore') as json_file:
+            config = json.loads(json_file.read())
+            for sub_module_name, sub_configs in config.items():
+                for sub_config in sub_configs:
+                    if force_update or not hasattr(getattr(self, sub_module_name), sub_config):
+                        setattr(getattr(self, sub_module_name), sub_config, sub_config)
+        if update_to_file:
+            self.save_to_file()
+        return config
+
+Configs = _Config()
+
+def get_call_stack():
+    """
+    Returns the call stack of the current execution context.
+    
+    Returns:
+        stack_info (list): A list containing the names of the functions in the call stack.
+            such as: [<module>, lower_caller_name, ..., upper_caller_name_for_get_call_stack]
+    """
+    stack_info = []
+    for frame in inspect.stack():
+        stack_info.append(frame[0].f_code.co_name)
+        if frame[0].f_code.co_name == '<module>':
+            break
+    return stack_info[1:][::-1]
+
+def put_err(info:str, ret = None, warning_level = 0):
+    """
+    Prints an error message along with the caller's name and arguments, if the warning level is greater than or equal to the error warning level specified in the Configs class.
+        
+    Parameters:
+        info (str): The error message to be printed.
+        ret (Any, optional): The return value of the function. Defaults to None.
+        warning_level (int, optional): The warning level of the error. Defaults to 0.
+    
+    Returns:
+        Any: The value specified by the ret parameter.
+    
+    Notes: 
+        - It is recommended to set warning_level:
+            - 0: normal error, will be closed easily.
+            - 1: bapy parameter error.
+            - 2: bapy inner error.
+            - 3 or bigger: more important error.
+        - It appends the log to the list of logs in the Configs class and prints it.
+    """
+    if warning_level >= Configs.err_warning_level:
+        frame = inspect.currentframe().f_back
+        caller_name = frame.f_code.co_name
+        caller_args = inspect.getargvalues(frame).args
+        err_str = f'\nERROR INFO : {caller_name:s} {caller_args}:\n {info:s}\n'
+        print(err_str)
+        Configs.logs.append(err_str)
+    return ret
+
+def put_log(info:str, head = "bapy::log", ret = None):
+    """
+    Logs the given information with a formatted timestamp, call stack, and provided head. 
+    Appends the log to the list of logs in the Configs class and prints it.
+    
+    Parameters:
+        - info (str): The information to be logged.
+        - head (str): The head of the log message. Default is "bapy::log".
+        - ret : The value to return. Default is None.
+    
+    Returns:
+        Any: The value specified by the ret parameter.
+    """
+    time_str = get_fmt_time()
+    log_str = f'\n{head:s} {time_str:s}: {">".join(get_call_stack()[:-1]):s}: {info:s}\n'
+    Configs.logs.append(log_str)
+    print(log_str)
+    return ret
+
+def TimeCosts(runTimes:int = 1, log_per_iter = True):
+    """
+    A decorator function that measures and logs the time it takes for a function to run.
+
+    Parameters:
+        - runTimes (int): The number of times the function should be executed. Default is 1.
+        - log_per_iter (bool): Whether to log the time taken for each iteration. Default is True.
+
+    Returns:
+        - ret_wrapper (function): The decorated function that measures and logs the time it takes for the original function to run.
+    
+    Notes:
+        inner is func(times, *args, **kwargs)
+        
+    Examples:
+        >>> @TimeCosts(9)
+        >>> def f(idx, s):
+        >>>     return s+idx
+        >>> print(f(8))
+        >>> print(f(s = 8))
+    """
+    def ret_wrapper( func ):
+        def core_wrapper(*args, **kwargs):
+            t0, ret = time.time(), []
+            for times in range(runTimes):
+                t1 = time.time()
+                ret.append(func(times, *args, **kwargs))
+                if log_per_iter:
+                    print(f'{times:2d} | {func.__name__:s} used {time.time()-t1:10.3f}s')
+            print(f'{func.__name__:s} used {time.time()-t0:10.3f}s in total, {(time.time()-t0)/runTimes:10.3f}s by mean')
+            return ret
+        return core_wrapper
+    return ret_wrapper
+
+def Timer():
+    """
+    A decorator that measures the execution time of a function and logs it with `mbapy.base.put_log`.
+    Access logs by `mbapy.base.Config.logs: List[str]`
+
+    Parameters:
+        func (function): The function to be decorated.
+
+    Returns:
+        function: The decorated function.
+    """
+    def ret_wrapper(func):
+        def core_wrapper(*args, **kwargs):
+            t0 = time.time()
+            ret = func(*args, **kwargs)
+            put_log(f'{func.__name__:s} used {time.time()-t0:10.3f}s')
+            return ret
+        return core_wrapper
+    return ret_wrapper
+
+def autoparse(init):
+    """
+    Automatically assign property for __ini__() func
+    
+    Example:
+    --------
+    >>> @autoparse
+    >>> def __init__(self, x):
+    >>>     do something or do something with self.x
+    
+    fixed from https://codereview.stackexchange.com/questions/269579/decorating-init-for-automatic-attribute-assignment-safe-and-good-practice
+    """
+    parnames = list(init.__code__.co_varnames[1:init.__code__.co_argcount])
+    defaults = init.__defaults__
+    @wraps(init)
+    def wrapped_init(self, *args, **kwargs):
+        # remove the param who has no default value 
+        # but in the end of the parnames
+        if 'kwargs' in parnames and parnames[-1] == 'kwargs':
+            parnames.remove('kwargs')
+        if 'args' in parnames and parnames[-1] == 'args':
+            parnames.remove('args')
+        # Turn args into kwargs
+        kwargs.update(zip(parnames[:len(args)], args))
+        # apply default parameter values
+        if defaults is not None:
+            default_start = len(parnames) - len(defaults)
+            for i in range(len(defaults)):
+                if parnames[default_start + i] not in kwargs:
+                    kwargs[parnames[default_start + i]] = defaults[i]
+        # attach attributes to instance
+        for arg in kwargs:
+            setattr(self, arg, kwargs[arg])
+        init(self, **kwargs)
+    return wrapped_init
+
+def check_parameters_path(path):
+    return os.path.exists(path)
+def check_parameters_none(arg):
+    return arg is None
+def check_parameters_len(arg):
+    return len(arg) > 0
+def check_parameters_bool(arg):
+    return bool(arg)
+
+def parameter_checker(*arg_checkers, raise_err = True, **kwarg_checkers):
+    """
+    A decorator that checks the validity of the arguments passed to a function.
+
+    Args:
+        *arg_checkers: Variable number of functions that check the validity of positional arguments.
+        raise_err (bool): Flag indicating whether to raise a ValueError when an invalid argument is encountered. Defaults to True.
+        **kwarg_checkers: Variable number of functions that check the validity of keyword arguments.
+
+    Returns:
+        A decorated function that performs argument validity checks before executing the original function.
+
+    Example usage:
+    >>> @check_arguments(path = check_parameters_path, head = check_parameters_len)
+    >>> def my_function(path, len, head):
+    >>>     # Function body
+    >>>     pass
+    """
+    def decorator(func):
+        @wraps(func)
+        def wrapper(*args, **kwargs):
+            # info string
+            info_string = f"Parameter checker for {func.__code__.co_name} : Invalid value for argument "
+            # check positional arguments
+            for i, arg_check in enumerate(arg_checkers):
+                if i < len(args):
+                    arg = args[i]
+                    if not arg_check(arg):
+                        arg_name = func.__code__.co_varnames[i]
+                        if raise_err:
+                            raise ValueError(info_string+arg_name)
+                        else:
+                            # directly return a none value, skip the err pop
+                            return put_err(info_string+arg_name, None)
+            # check keyword arguments
+            for arg_name, kwarg_checker in kwarg_checkers.items():
+                # pass the rigth arg name
+                if arg_name in func.__code__.co_varnames:
+                    # get the index of the argument
+                    idx = func.__code__.co_varnames.index(arg_name)
+                    # get the argument through the index if passed positionally
+                    arg = args[idx] if idx < len(args) else kwargs[arg_name]
+                    if not kwarg_checker(arg):
+                        if raise_err:
+                            raise ValueError(info_string+arg_name)
+                        else:
+                            return put_err(info_string+arg_name, None)
+            return func(*args, **kwargs)
+        return wrapper
+    return decorator
+
+def rand_choose_times(choices_range:Tuple[int, int] = (0,10), times:int = 100):
+    """
+    Generates a random sequence of integers within a given range and 
+    counts the frequency of each number. Returns the most frequent number.
+    
+    Parameters:
+        - choices_range: A tuple of two integers representing the lower and upper bounds of the range. Default is [0,10].
+        - times: An integer representing the number of times the random sequence will be generated. Default is 100.
+        
+    Returns:
+        An integer representing the most frequent number in the generated sequence.
+    """
+    randSeq = np.random.randint(low = choices_range[0], high = choices_range[1]+1, size = [times])
+    count = [ np.sum(np.equal(randSeq,i)) for i in range(choices_range[0],choices_range[1]+1) ]
+    return np.argmax(np.array(count))
+
+def rand_choose(lst:list, seed = None):
+    """
+    Selects a random element from the given list.
+
+    Parameters:
+        lst (list): The list from which to select a random element.
+        seed (int, optional): The seed value to use for random number generation. Defaults to None.
+
+    Returns:
+        Any: The randomly selected element from the list.
+    """
+    if lst is None:
+        return put_err('lst is None', None)
+    if len(lst) == 0:
+        return put_err('lst is 0 length', None)
+    if seed is not None:
+        np.random.seed(seed)
+    return np.random.choice(lst)
+
+def format_secs(sumSecs: int):
+    """
+    Formats a given number of seconds into hours, minutes, and seconds.
+
+    Parameters:
+        - sumSecs: An integer representing the total number of seconds.
+        
+    Returns: A tuple containing three integers representing the number of hours,
+        minutes, and seconds respectively.
+    """
+    sumHs = int(sumSecs//3600)
+    sumMs = int((sumSecs-sumHs*3600)//60)
+    sumSs = int(sumSecs-sumHs*3600-sumMs*60)
+    return sumHs, sumMs, sumSs
+
+class MyArgs():
+    def __init__(self, args:dict) -> None:
+        self.__args = dict()
+        self.get_args(args)
+    def update_args(self, args:dict, force_update = True):
+        for arg_name in list(args.keys()):
+            if (arg_name not in self.__args) or force_update:
+                setattr(self, arg_name, args[arg_name])
+        return self
+    def add_arg(self, arg_name:str, arg_value, force_update = True):
+        setattr(self, arg_name, arg_value)
+    def toDict(self):
+        dic = {}
+        for attr in vars(self):
+            dic[attr] = getattr(self,attr)
+        return dic   
+
+def get_default_for_None(x, deault):
+    return x if x is not None else deault
+
+def get_default_for_bool(x, deault):
+    return x if bool(x) else deault
+
+def get_default_call_for_None(x, deault_func, *args, **kwargs):
+    return x if x is not None else deault_func(*args, **kwargs)
+
+def get_wanted_args(defalut_args:dict, kwargs:dict, del_kwargs = True):
+    """
+    wanted_args:dict with default value
+    localVar = locals()
+    """
+    return MyArgs(defalut_args).get_args(kwargs, True, del_kwargs)
+
+def set_default_kwargs(kwargs: Dict, discard_extra: bool = False, **default_kwargs: Dict):
+    """
+    Set default keyword arguments in a dictionary.
+
+    Args:
+        kwargs (Dict): The dictionary of keyword arguments.
+        discard_extra (bool, optional): Whether to discard extra parameters 
+        that are in kwargs but not in default_kwargs. Defaults to False.
+        **default_kwargs (Dict): The default keyword arguments.
+
+    Returns:
+        Dict: The updated dictionary of keyword arguments.
+    """
+    # del extra params, which is in kwargs but not in default_kwargs
+    kwgs = kwargs.copy()
+    if discard_extra:
+        for name, value in kwargs.items():
+            if name not in default_kwargs:
+                kwgs.__delitem__(name)
+    # set key-value pairs from default_kwargs to kwargs
+    for name, value in default_kwargs.items():
+        if name not in kwgs:
+            kwgs[name] = value
+    return kwgs
+
+def get_default_args(kwargs: Dict, **default_kwargs: Dict):
+    """
+    Generate a dictionary of default arguments by combining the provided kwargs dictionary
+    with the default_kwargs dictionary.
+    
+    Args:
+        kwargs (Dict): A dictionary of keyword arguments.
+        **default_kwargs (Dict): Any number of dictionaries containing default keyword arguments.
+        
+    Returns:
+        Dict: A dictionary containing the combined default arguments.
+    """
+    kwgs = {}
+    for name, value in default_kwargs.items():
+        if name in kwargs:
+            kwgs[name] = kwargs[name]
+        else:
+            kwgs[name] = value
+    return kwgs
+            
+def split_list(lst:list, n = 1, drop_last = False):
+    """
+    return split sub lists.\n
+    when drop_last is True and last one is less than n, drop the last one
+    """
+    result = [lst[i:i+n] for i in range(0, len(lst), n)]
+    if drop_last and len(result[-1]) < n:
+        del result[-1]
+    return result
+
+def get_storage_path(sub_path:str):
+    return os.path.join(os.path.dirname(os.path.abspath(__file__)), 'storage', sub_path)
+
+def get_dll_path_for_sys(module_name:str, **kwargs):
+    if platform.system().lower() == 'windows':
+        return get_storage_path(f'{module_name}.dll')
+    elif platform.system().lower() == 'linux':
+        return get_storage_path(f'lib{module_name}.so')
+    else:
+        return put_err(f'Unknown platform: {platform.system()}, return None', None)
+
+class CDLL:
+    @autoparse
+    def __init__(self, path: str) -> None:
+        """load a DLL file from path"""
+        if not os.path.isfile(path):
+            put_err(f'{path:s} is not exist')
+        else:
+            self.dll = ctypes.cdll.LoadLibrary(path)
+        # transfer ctype obj to c pointer
+        self.ptr = ctypes.pointer # pointer generator
+        self.ref = ctypes.byref # reference generator
+        self.str = lambda s : bytes(s, 'utf-8') # string generator
+        # c type in ctype
+        self.PTR = ctypes.POINTER # pointer type
+        self.INT = ctypes.c_int # int type
+        self.LONG = ctypes.c_long # long type
+        self.LONGLONG = ctypes.c_longlong # long long type
+        self.ULL = ctypes.c_uint64 # unsigned long long type
+        self.FLOAT = ctypes.c_float # float type
+        self.BOOL = ctypes.c_bool # bool type
+        self.CHAR = ctypes.c_char # char type
+        self.STR = ctypes.c_char_p # char* type
+        self.VOID = ctypes.c_void_p # void* type
+    def convert_c_lst(self, lst:list, c_type = ctypes.c_int):
+        return (c_type * len(lst))(*lst)
+    def convert_py_lst(self, c_lst:ctypes.POINTER(ctypes.c_int), size: int):
+        return [c_lst[i][0] for i in range(size)]
+    def get_func(self, func_name:str, func_args:list = None, func_ret = None):
+        """
+        Get a function by its name from the DLL object.
+
+        Args:
+            func_name (str): The name of the function to get.
+            func_args (list, optional): The arguments of the function. Defaults to None.
+            func_ret (Any, optional): The return type of the function. Defaults to None.
+
+        Returns:
+            function: The requested function object.
+        """
+        func = getattr(self.dll, func_name)
+        if func_args is not None:
+            func.argtypes = func_args
+        if func_ret is not None:
+            func.restype = func_ret
+        return func    
+    def free_ptr(self, ptr:ctypes.c_void_p, free_func:str = 'freePtr'):
+        """
+        Free the memory pointed to by `ptr` using the specified `free_func`.
+
+        Parameters:
+            ptr (ctypes.c_void_p): A pointer to the memory to be freed.
+            free_func (str, optional): The name of the function to be used for freeing the memory. Defaults to 'free'.
+        """
+        if hasattr(self.dll, free_func):
+            free_func = getattr(self.dll, free_func)
+            free_func(ptr)
+        else:
+            put_err(f'{free_func:s} is not exist')
+
+@parameter_checker(check_parameters_len, raise_err=False)
+def run_cmd(command: str):
+    """
+    Run a command and return the output as a string.
+
+    Args:
+        command (str): The command to run.
+
+    Returns:
+        str: The output of the command as a string.
+    """
+    return '\n'.join(os.popen(f'{command}').readlines())
+
+__all__ = [
+    '__NO_ERR__',
+    'get_num_digits',
+    'get_time',
+    'get_fmt_time',
+    'Configs',
+    'get_call_stack',
+    'put_log',
+    'put_err',
+    'TimeCosts',
+    'Timer',
+    'autoparse',
+    'check_parameters_len',
+    'check_parameters_path',
+    'check_parameters_none',
+    'check_parameters_bool',
+    'parameter_checker',
+    'rand_choose_times',
+    'rand_choose',
+    'format_secs',
+    'MyArgs',
+    'get_default_for_none',
+    'get_default_for_bool',
+    'get_default_call_for_none',
+    'get_wanted_args',
+    'set_default_kwargs',
+    'get_default_args',
+    'split_list',
+    'get_storage_path',
+    'get_dll_path_for_sys',
+    'CDLL',
+    'run_cmd',    
+]
+
+if __name__ == '__main__':
+    # dev code
+    # set_default_kwargs
     d = set_default_kwargs({'a':1}, discard_extra=True, eps = 0.5, min_samples = 3)