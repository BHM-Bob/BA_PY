import os
import random
import re
from typing import Dict, List

import requests
import rispy
from lxml import etree

if __name__ == '__main__':
    # dev mode
    import mbapy.web as web
    from mbapy.base import *
    from mbapy.file import (convert_pdf_to_txt, get_valid_file_path, opts_file,
                            read_text)
else:
    # release mode
    from .. import web
    from ..base import *
    from ..file import convert_pdf_to_txt, get_valid_file_path, opts_file
            

session = web.get_requests_retry_session()

def _get_available_scihub_urls(proxies = None):
    '''
    Finds available scihub urls via http://tool.yovisun.com/scihub/
    '''
    links = []
    res = session.request(method='GET', url='http://tool.yovisun.com/scihub/', proxies=proxies)
    results = etree.HTML(res.text).xpath('//tr[@class="item"]')
    for result in results:
        # 真的服了这个'latin1'编码，都没见过。。。
        status = result.xpath('.//td[@class="status"]/span[@class="label  label-success"]/text()')[0]
        status = status.encode('latin1').decode('utf-8')
        if status == '可用':
            ssl_link = result.xpath('.//td[@class="domainssl"]/a/@href')[0]
            links.append(ssl_link)
    return links

# avoid multiple requests
available_scihub_urls = None
def _update_available_scihub_urls():
    """
    Updates the list of available SciHub URLs.
    This function updates the global variable `available_scihub_urls` by calling the `_get_available_scihub_urls()` function if `available_scihub_urls` is None. Otherwise, it returns the current value of `available_scihub_urls`.

    Returns:
        list: The updated list of available SciHub URLs.
    """
    global available_scihub_urls
    available_scihub_urls = _get_available_scihub_urls() if available_scihub_urls is None else available_scihub_urls
    return available_scihub_urls   

def get_clean_doi(doi:str):
    doi_match = re.search(r'10\.[a-zA-Z0-9./]+', doi)
    if doi_match:
        return doi_match.group()
    else:
        return ''   

<<<<<<< HEAD
def _download_from_scihub_webpage(webpage:requests.Response, proxies = None, try_times = 3):
=======
def _get_scihub_valid_download_link(link:str):
        """
        Generate the valid Sci-Hub download link for the given input link.
        
        Parameters:
            - link (str): The input link for which the valid Sci-Hub download link needs to be generated.
        
        Returns:
            str: The valid Sci-Hub download link.
        """
        available_scihub_urls = _update_available_scihub_urls()
        if not link.startswith('http:'):
            if link.find('sci-hub') == -1:
                link = (available_scihub_urls[0]+'/') + link
            else:
                link = 'http:' + link
        return link

def _download_from_scihub_webpage(webpage:requests.Response, proxies = None):
>>>>>>> 33b722c5
    """
    Downloads a file from the SciHub webpage.

    Args:
        - webpage (requests.Response): The response object of the SciHub webpage.
        - proxies (dict, optional): The proxies to be used for the request. Defaults to None.

    Returns:
        dict: A dictionary containing the title, DOI, and the response object of the download request.
<<<<<<< HEAD
    """
    if try_times <= 0:
        return None
    def _get_valid_download_link(link:str):
        if not link.startswith('http:'):
            if link.find('sci-hub') == -1:
                available_scihub_urls = _update_available_scihub_urls()
                link = (available_scihub_urls[0]+'/') + link
            else:
                link = 'http:' + link
        return link
    def _download(link: str, proxies = None):
        res = session.get(url = link, proxies=proxies, stream=False, timeout=60)
        if res.text.startswith('%PDF'):
            return {'title': title, 'doi': doi, 'res': res}
        else:
            random_sleep = random.randint(30, 60)
            put_log(f'get download url:{valid_download_link} but error occurs, random sleep '+\
                f'{random_sleep} secs and try {try_times} time(s).')
            time.sleep(random_sleep)
            return None
            
=======
    """            
>>>>>>> 33b722c5
    results = etree.HTML(webpage.text)
    # get right title and doi from sci-hub webpage is not required
    try:
        title = results.xpath('//div[@id="citation"]/i/text()')[0]
        doi = get_clean_doi(results.xpath('//div[@id="citation"]//following-sibling::text()')[0])
    except Exception as e:
        try:
            paper_info = results.xpath('//div[@id="citation"]//text()')[0]
            doi = get_clean_doi(paper_info)
            title = doi.replace('/', '_')
        except Exception as e:
            title = ''
            doi = ''
    # get right download link is required
    try:
        # parse download link from download button
        download_link = results.xpath('//div[@id="buttons"]//@onclick')[0].split("'")[1]
<<<<<<< HEAD
        valid_download_link = _get_valid_download_link(download_link)
        result = _download(valid_download_link, proxies)
        if result is None:
            return download_from_scihub_by_doi(doi, proxies, try_times-1)
        return result
    except Exception as e:
        # 其实也没啥，button解析不到，PDF页面似乎也没啥
=======
        valid_download_link = _get_scihub_valid_download_link(download_link)
        res = session.get(url = valid_download_link, proxies=proxies, stream=False, timeout=60)
        return {'title': title, 'doi': get_clean_doi(doi), 'res': res}
    except:
>>>>>>> 33b722c5
        return None

@parameter_checker(check_parameters_bool, raise_err = False)
def download_from_scihub_by_doi(doi:str, proxies = None, try_times = 3):
    """
    Downloads a file from the Sci-Hub database using the DOI.

    Parameters:
        doi (str): The DOI of the file to download.
        proxies (dict): A dictionary of proxies to use for the request.

    Returns:
        a dictionary containing the title, DOI, and the response object of the download request.
        if meets error, returns None.

    Raises:
        Exception: If the DOI does not exist or if there is an error fetching the file from Sci-Hub.
    """
    try:
        available_scihub_urls = _update_available_scihub_urls()
        res = session.request(method='GET', url=available_scihub_urls[0]+'/'+doi, proxies=proxies)
        return _download_from_scihub_webpage(res, try_times = try_times)
    except Exception as e:
        return put_err(f'Maybe DOI: {doi:s} does not exist. scihub fetch error', None)

@parameter_checker(check_parameters_bool, raise_err = False)
def download_from_scihub_by_title(title, proxies = None, try_times = 3):
    """
    Downloads a document from Scihub by title.

    Parameters:
        title (str): The title of the document to be downloaded.
        proxies (dict, optional): A dictionary of proxies to be used for the HTTP request.

    Returns:
        a dictionary containing the title, DOI, and the response object of the download request.
        if meets error, returns None.

    Raises:
        Exception: If the document with the given title does not exist on Scihub.
    """
    try:
        available_scihub_urls = _update_available_scihub_urls()
        res = session.post(available_scihub_urls[0], data = {'request': title}, proxies=proxies)
        return _download_from_scihub_webpage(res, try_times = try_times)
    except Exception as e:
        return put_err(f'Maybe TITLE: {title:s} does not exist. scihub fetch error', None)
            
def download_by_scihub(dir: str, doi: str = None, title:str = None,
                       file_full_name:str = None, use_title_as_name: bool = True,
                       valid_path_chr:str = '_', try_times = 3):
    """
    Download a paper from Sci-Hub using its DOI.
    if file_full_name is None, use the paper's title as the file name, if not, use the paper's DOI as the file name.

    Args:
        - dir (str): The directory where the downloaded file will be saved.
        - doi (str): The DOI (Digital Object Identifier) of the paper.
        - file_full_name (str, optional): The name of the downloaded file, include the file extension(.pdf). Defaults to None.
        - use_title_as_name (bool, optional): Whether to use the paper's title as the file name. Defaults to True.
        - valid_path_chr (str, optional): The character used to replace invalid characters in the file name. Defaults to '_'.

    Returns:
        dict or None: If successful, returns a dictionary containing information
            about the downloaded paper. If unsuccessful, returns None.
            
    Notes:
        - if doi is None and can't get doi from sci-hub webpage, doi will be set as %Y%m%d.%H%M%S
    """
    # check dir exists, if not, create it
    if not check_parameters_path(dir):
        os.makedirs(dir)
    # check whether doi or title are specified
    if doi is None and title is None:
        return put_err('Either DOI or title must be specified, returns None', None)
    # download from Sci-Hub by DOI or title
    if doi:
        result = download_from_scihub_by_doi(doi, try_times = try_times)
    else:
        result = download_from_scihub_by_title(title, try_times = try_times)
    if result is None:
        return put_err(f"can't download with \ndoi:{doi}\ntitle:{title}\n, returns None", None)
    # deal with err title and doi
    if result['title'] is None:
        result['title'] = title if title is not None else doi.replace('/', '_')
    if result['doi'] is None:
        result['doi'] = doi if doi is not None else get_fmt_time("%Y%m%d.%H%M%S")
    # get the file name, save the file
    if file_full_name is not None:
        file_name = file_full_name
    else:
        file_name = ((title if title else result['title']) if use_title_as_name else doi.replace('/', '_')) + '.pdf'
    file_name = file_name.replace('/', ' or ')
    file_name = get_valid_file_path(file_name, valid_path_chr)
    file_path = os.path.join(dir, file_name)
    opts_file(file_path, 'wb', data = result['res'].content)
    result['file_name'] = file_name
    result['file_path'] = file_path
    return result
    
if __name__ == '__main__':
    # dev code
    from mbapy.base import rand_choose
    from mbapy.file import convert_pdf_to_txt, read_json

    # download
    title = 'Linaclotide: a novel compound for the treatment of irritable bowel syndrome with constipation'
    doi = '10.1517/14656566.2013.833605'
    dl_result1 = download_by_scihub('./data_tmp/papers/', doi = '10.1021/acs.chemrev.7b00522')
    dl_result2 = download_by_scihub('./data_tmp/', doi, title)
    print(dl_result1, '\n\n\n', dl_result2)<|MERGE_RESOLUTION|>--- conflicted
+++ resolved
@@ -59,9 +59,6 @@
     else:
         return ''   
 
-<<<<<<< HEAD
-def _download_from_scihub_webpage(webpage:requests.Response, proxies = None, try_times = 3):
-=======
 def _get_scihub_valid_download_link(link:str):
         """
         Generate the valid Sci-Hub download link for the given input link.
@@ -80,8 +77,8 @@
                 link = 'http:' + link
         return link
 
-def _download_from_scihub_webpage(webpage:requests.Response, proxies = None):
->>>>>>> 33b722c5
+
+def _download_from_scihub_webpage(webpage:requests.Response, proxies = None, try_times = 3):
     """
     Downloads a file from the SciHub webpage.
 
@@ -91,7 +88,6 @@
 
     Returns:
         dict: A dictionary containing the title, DOI, and the response object of the download request.
-<<<<<<< HEAD
     """
     if try_times <= 0:
         return None
@@ -114,9 +110,6 @@
             time.sleep(random_sleep)
             return None
             
-=======
-    """            
->>>>>>> 33b722c5
     results = etree.HTML(webpage.text)
     # get right title and doi from sci-hub webpage is not required
     try:
@@ -134,7 +127,6 @@
     try:
         # parse download link from download button
         download_link = results.xpath('//div[@id="buttons"]//@onclick')[0].split("'")[1]
-<<<<<<< HEAD
         valid_download_link = _get_valid_download_link(download_link)
         result = _download(valid_download_link, proxies)
         if result is None:
@@ -142,12 +134,6 @@
         return result
     except Exception as e:
         # 其实也没啥，button解析不到，PDF页面似乎也没啥
-=======
-        valid_download_link = _get_scihub_valid_download_link(download_link)
-        res = session.get(url = valid_download_link, proxies=proxies, stream=False, timeout=60)
-        return {'title': title, 'doi': get_clean_doi(doi), 'res': res}
-    except:
->>>>>>> 33b722c5
         return None
 
 @parameter_checker(check_parameters_bool, raise_err = False)
