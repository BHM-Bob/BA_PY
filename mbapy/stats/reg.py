'''
Author: BHM-Bob 2262029386@qq.com
Date: 2023-04-06 20:44:44
<<<<<<< HEAD
LastEditors: BHM-Bob 2262029386@qq.com
LastEditTime: 2023-08-22 23:26:27
=======
LastEditors: BHM-Bob G 2262029386@qq.com
LastEditTime: 2023-08-07 19:15:07
>>>>>>> c2ff06b1
Description: 
'''
import matplotlib.pyplot as plt
import numpy as np
import pandas as pd
<<<<<<< HEAD
from sklearn.cluster import (DBSCAN, AffinityPropagation,
                             AgglomerativeClustering, Birch, KMeans, MeanShift,
                             MiniBatchKMeans)
=======
import matplotlib.pyplot as plt
from sklearn.cluster import (DBSCAN, Birch, KMeans as sk_KMeans, MeanShift, MiniBatchKMeans,
                             AgglomerativeClustering, AffinityPropagation)
>>>>>>> c2ff06b1
from sklearn.datasets import make_classification
from sklearn.linear_model import LinearRegression
from sklearn.mixture import GaussianMixture
from scipy.spatial.distance import cdist

if __name__ == '__main__':
    # dev mode
    from mbapy.base import put_err, set_default_kwargs, autoparse, get_default_for_None
else:
    # release mode
    from ..base import put_err, set_default_kwargs, autoparse, get_default_for_None

def linear_reg(x:str, y:str, df:pd.DataFrame):
    """
    Perform linear regression on the given DataFrame.

    Parameters:
        x (str): The column name for the independent variable.
        y (str): The column name for the dependent variable.
        df (pd.DataFrame): The DataFrame containing the data.

    Returns:
        dict: A dictionary containing the regression model, slope, intercept, and R-squared value.
            - 'regressor' (LinearRegression): The fitted regression model.
            - 'a' (float): The slope of the regression line.
            - 'b' (float): The intercept of the regression line.
            - 'r2' (float): The R-squared value of the regression.
    """
    x = np.array(df[x]).reshape(-1, 1)
    y = np.array(df[y]).reshape(-1, 1)
    regressor = LinearRegression()
    regressor = regressor.fit(x, y)
    equation_a, equation_b = regressor.coef_.item(), regressor.intercept_.item()
    equation_r2 = regressor.score(x, y)
    return {
        'regressor':regressor,
        'a':equation_a,
        'b':equation_b,
        'r2':equation_r2,
    }
    
class KMeans:
    """
    Parameters:
        - n_clusters(int): number of clusters, if set to None, will auto search from 1 to sum of data to make fit for tolerance.
    """
    @autoparse
    def __init__(self, n_clusters:int = None, tolerance:float = 0.0001, max_iter:int = 1000,
                 init_method = 'prob', **kwargs) -> None:
        self.centers = None # should be a ndarray with shape [n, D]
        self.data_group_id = None
        
    def reset(self, **kwargs):
        self.centers = None
        self.data_group_id = None
        
    def _calcu_length_mat(self, data:np.ndarray, centers:np.ndarray = None,
                      backend:str = 'scipy', metric = 'euclidean'):
        """return length mat with shape: [N, n], N is sum data, n is sum clusters(centers)"""
        centers = get_default_for_None(centers, self.centers)
        if backend == 'scipy':
            return cdist(data, centers, metric = metric) # [N, n]
        else:
            raise NotImplementedError
        
    def _choose_center_from_data(self, data: np.ndarray, centers:np.ndarray):
        # get length for every data to every centers, and calcu sum for each data
        length = self._calcu_length_mat(data, centers).sum(axis = -1) # [N, ]
        # get new_center_idx by prob or just using max
        if self.init_method == 'prob':                
            prob = length / np.sum(length)
            idx = np.random.choice(data.shape[0], p=prob)
        elif self.init_method == 'max':
            idx = np.argmax(length)
        return data[idx]
        
    def _init_centers(self, data:np.ndarray):
        # choose the first center randomly
        first_center_idx = int(np.random.uniform(0, data.shape[0]))
        self.centers = data[first_center_idx].reshape(1, -1) # [n=1, D]
        # generate left centers by kmeans++
        for _ in range(self.n_clusters - 1):
            new_center = self._choose_center_from_data(data, self.centers)
            self.centers = np.vstack([self.centers, new_center])
        return self.centers
    
    def loss_fn(self, data:np.ndarray, centers:np.ndarray = None):
        centers = get_default_for_None(centers, self.centers)
        self.loss = self._calcu_length_mat(data, centers).mean()
        return self.loss
    
    def fit(self, data:np.ndarray, **kwargs):
        self._init_centers(data)
        prev_loss = np.nan
        for _ in range(self.max_iter):
            # sort data to groups id by now centers, get data_group_id
            new_centers = np.zeros([self.n_clusters, data.shape[-1]])
            length_mat = self._calcu_length_mat(data) # [N, n]
            data_group_id = length_mat.argmin(axis = -1) # [N, ]
            # sort data to groups, set new centers to be the mean of each group
            for group_x_id in range(self.n_clusters):
                group_x_data_id = np.argwhere(data_group_id == group_x_id).reshape(-1) # data id for one group
                if group_x_data_id.shape[0] == 0:
                    # empty group(center), perform init for this center
                    non_null_centers = self.centers[np.unique(data_group_id)]
                    new_centers[group_x_id] = self._choose_center_from_data(data, non_null_centers)
                    # if there has multi null groups,
                    # need update data_group_id to update non_null_centers
                    self.centers[group_x_id] = new_centers[group_x_id]
                    data_group_id = self._calcu_length_mat(data).argmin(axis = -1)
                else:
                    new_centers[group_x_id] = data[group_x_data_id].mean(axis=0)
            # check if loss has no changes
            if self.loss_fn(data) == prev_loss:
                break
            prev_loss = self.loss
            # move centers to new centers(average of groups)
            self.centers = new_centers
            self.data_group_id = data_group_id
        return self.centers
    
    def fit_times(self, data:np.ndarray, times:int = 3, **kwargs):
        self.fit(data)
        loss_records = [self.loss]
        centers_records = [self.centers]
        for _ in range(times - 1):
            self.fit(data)
            loss_records.append(self.loss)
            centers_records.append(self.centers)
        min_idx = np.argmin(np.array(loss_records))
        self.loss = loss_records[min_idx]
        self.centers = centers_records[min_idx]
        return self.centers

    def predict(self, data:np.ndarray):
        length_mat = self._calcu_length_mat(data) # [N, n]
        return length_mat.argmin(axis = -1) # [N, ]
        
    def fit_predict(self, data:np.ndarray, predict_data = None, fit_times = 1, **kwargs):
        if fit_times == 1:
            self.fit(data)
        else:
            self.fit_times(data, fit_times)
        return self.predict(get_default_for_None(predict_data, data))
    
cluster_support_methods = ['DBSCAN', 'Birch', 'KMeans', 'MiniBatchKMeans',
                           'MeanShift', 'GaussianMixture', 'AgglomerativeClustering',
                           'AffinityPropagation']
    
def cluster(data, n_clusters:int, method:str, norm = None, norm_dim = None, **kwargs):
    """
    Clusters data using various clustering methods.

    Parameters:
        data (array-like): The input data to be clustered.
        n_clusters (int): The number of clusters to create.
        method (str): The clustering method to use, one of 
            ['DBSCAN', 'Birch', 'KMeans', 'MiniBatchKMeans', 'MeanShift',
            'GaussianMixture', 'AgglomerativeClustering', 'AffinityPropagation'].
        **kwargs: Additional keyword arguments specific to each clustering method.

    Returns:
        array-like: The cluster labels assigned to each data point.
        
    Notes:
        - Kmeans: 此算法尝试最小化群集内数据点的方差。K 均值最适合用于较小的数据集，因为它遍历所有数据点。
                这意味着，如果数据集中有大量数据点，则需要更多时间来对数据点进行分类。
        - GaussianMixture: 高斯混合模型使用多个高斯分布来拟合任意形状的数据。
                在这个混合模型中，有几个单一的高斯模型充当隐藏层。因此，
                该模型计算数据点属于特定高斯分布的概率，即它将属于的聚类。
    """
    # TODO : imp norm_dim
    if norm_dim is not None:
        raise NotImplementedError
    if norm is not None:
        if norm == 'div_max':
            data = data/data.max()
            
    if method == 'DBSCAN':
        kwargs = set_default_kwargs(kwargs, eps = 0.5, min_samples = 3)
        return DBSCAN(**kwargs).fit_predict(data)
    elif method == 'Birch':
        model = Birch(n_clusters=n_clusters, **kwargs)
        return model.fit_predict(data)
    elif method == 'KMeans':
        return sk_KMeans(n_clusters=n_clusters, n_init = 'auto').fit_predict(data)
    elif method == 'MiniBatchKMeans':
        return MiniBatchKMeans(n_clusters=n_clusters, n_init= 'auto').fit_predict(data)
    elif method == 'MeanShift':
        return MeanShift().fit_predict(data)
    elif method == 'GaussianMixture':
        kwargs = set_default_kwargs(kwargs, n_components=n_clusters, random_state = 777)
        model = GaussianMixture(**kwargs)
        model.fit(data)
        return model.predict(data)
    elif method == 'AgglomerativeClustering':
        model = AgglomerativeClustering(n_clusters = n_clusters)
        return model.fit(data).labels_
    elif method == 'AffinityPropagation':
        model = AffinityPropagation(**kwargs)
        return model.fit_predict(data)
    else:
        return put_err(f'Unknown method {method}, return None', None)


if __name__ == '__main__':
    # dev code
    from mbapy.stats import pca
    n_classes = 3
    # 模拟数据集
    # X, _ = make_classification(n_samples=1000*n_classes, n_features=2, n_informative=2,
    #                            n_redundant=0, n_classes=n_classes, n_clusters_per_class=1, random_state=4)
    # 真实数据集MWM
    df = pd.read_excel(r'data/plot.xlsx',sheet_name='MWM')
    tags = [col for col in df.columns if col not in ['Unnamed: 0', 'Animal No.', 'Trial Type', 'Title', 'Start time', 'Memo', 'Day', 'Animal Type']]
    # 真实数据集XM
    # df = pd.read_excel(r'data/plot.xlsx',sheet_name='xm')
    # tags = [col for col in df.columns if col not in ['solution', 'type']]
    
    X = df.loc[ : ,tags].values
    pos = pca(X, 2)
    print(X.shape, pos.shape)

    fig, axs = plt.subplots(3, 3, figsize = (10, 10))
    for i in range(3):
        for j in range(3):
            if i == 0 and j == 0:
                method = 'mbapy-KMeans'
                model = KMeans(n_classes)
                yhat = model.fit_predict(X, fit_times=10)
            else:
                method = cluster_support_methods[i*3+j - 1]
                yhat = cluster(X, n_classes, method, 'div_max')
            # 检索唯一群集
            clusters_id = np.unique(yhat)
            # 为每个群集的样本创建散点图
            for cluster_id in clusters_id:
                # 获取此群集的示例的行索引
                row_ix = np.where(yhat == cluster_id)
                # 创建这些样本的散布
                axs[i][j].scatter(pos[row_ix, 0], pos[row_ix, 1])
            if method == 'mbapy-KMeans':
                # plot centers
                axs[i][j].scatter(model.centers[:, 0], model.centers[:, 1])
            axs[i][j].set_title(method)
    # 绘制散点图
    plt.show()<|MERGE_RESOLUTION|>--- conflicted
+++ resolved
@@ -1,27 +1,16 @@
 '''
 Author: BHM-Bob 2262029386@qq.com
 Date: 2023-04-06 20:44:44
-<<<<<<< HEAD
 LastEditors: BHM-Bob 2262029386@qq.com
-LastEditTime: 2023-08-22 23:26:27
-=======
-LastEditors: BHM-Bob G 2262029386@qq.com
-LastEditTime: 2023-08-07 19:15:07
->>>>>>> c2ff06b1
+LastEditTime: 2023-08-22 23:31:47
 Description: 
 '''
 import matplotlib.pyplot as plt
 import numpy as np
 import pandas as pd
-<<<<<<< HEAD
-from sklearn.cluster import (DBSCAN, AffinityPropagation,
-                             AgglomerativeClustering, Birch, KMeans, MeanShift,
-                             MiniBatchKMeans)
-=======
 import matplotlib.pyplot as plt
 from sklearn.cluster import (DBSCAN, Birch, KMeans as sk_KMeans, MeanShift, MiniBatchKMeans,
                              AgglomerativeClustering, AffinityPropagation)
->>>>>>> c2ff06b1
 from sklearn.datasets import make_classification
 from sklearn.linear_model import LinearRegression
 from sklearn.mixture import GaussianMixture
