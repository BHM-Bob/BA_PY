--- conflicted
+++ resolved
@@ -140,19 +140,16 @@
     def make_mutation_args(args: argparse.ArgumentParser):
         args.add_argument('--max-repeat', type = int, default = 0,
                           help='max times for repeat any AA in sequence at all, default is %(default)s.')
-<<<<<<< HEAD
         args.add_argument('--each-repeat', type=int, nargs='+', default=[],
                           help='each repeat times for each AA in sequence, input as "0 1" for Cys(Trt)-Leu-OH, default is follow --max-repeat.')
         
         args.add_argument('--replace-aa', type=str, nargs='+', default=[],
                           help='AAs to replace, input as "Cys(Acm) Trt", default is no AA to replace.')
-=======
         args.add_argument('--each-repeat', type=str, default='',
                           help='each repeat times for each AA in sequence, input as "0,1" for Cys(Trt)-Leu-OH, default is follow --max-repeat.')
 
         args.add_argument('--replace-aa', type=str, default='',
                           help='AAs to replace, input as "Cys(Acm),Trt", default is no AA to replace.')
->>>>>>> bdfa07ae
         args.add_argument('--max-replace', type=int, default=0,
                           help='max times for any AA replacement in sequence at all, 0 for no replacement, default is %(default)s.')
         args.add_argument('--each-replace', type=int, nargs='+', default=[],
@@ -165,14 +162,9 @@
         
         args.add_argument('--max-deprotection', type=int, default=None,
                           help='max times for deprotect any AA in sequence at all, 0 for no deprotection, None means seq len, default is %(default)s.')
-<<<<<<< HEAD
-        args.add_argument('--each-deprotection', type=int, nargs='+', default=[],
-                          help='each deprotection times for each AA in sequence, input as "0 1" for Cys(Trt)-Leu-OH, max is 1, default is follow --max-deprotection.')
-=======
         args.add_argument('--each-deprotection', type=str, default='',
                           help='each deprotection times for each AA in sequence, input as "0,1" for Cys(Trt)-Leu-OH, max is 1, default is follow --max-deprotection.')
         return args
->>>>>>> bdfa07ae
         
     @staticmethod
     def make_args(args: argparse.ArgumentParser):
@@ -198,7 +190,7 @@
         def _strvec2intvec(args: argparse.Namespace, vec_name: str):
             each_name, max_name = f'each_{vec_name}', f'max_{vec_name}'
             if getattr(args, each_name):
-                intvec = getattr(args, each_name)
+                intvec = [int(i) for i in getattr(args, each_name).split(',')]
                 if len(intvec) != len(self.seq.AAs):
                     raise ValueError(f'--{each_name} must have the same length as the peptide sequence.')
                 return intvec
@@ -213,7 +205,7 @@
         self.args.max_deprotection = self.args.max_deprotection or len(self.seq.AAs)
         if self.args.each_replace or self.args.max_replace:
             if self.args.replace_aa:
-                self.args.replace_aa = [AnimoAcid(aa) for aa in self.args.replace_aa]
+                self.args.replace_aa = [AnimoAcid(aa) for aa in self.args.replace_aa.split(',')]
             else:
                 put_log(f'--repeat-aa not set, use all AAs in sequence to repeat.')
                 self.args.replace_aa = list(set(self.seq.AAs))
