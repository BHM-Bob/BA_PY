import argparse
import os
import sys
from copy import deepcopy
from dataclasses import dataclass, field
from typing import Dict, List

import numpy as np

os.environ['MBAPY_AUTO_IMPORT_TORCH'] = 'False'
os.environ['MBAPY_FAST_LOAD'] = 'True'
from mbapy import base, file


class AnimoAcid:
    aa_mwd = { # amino acid molecular weight dict
        "Ala": 89.09,
        "Arg": 174.20,
        "Asn": 132.12,
        "Asp": 133.10,
        "Cys": 121.16,
        "Gln": 146.15,
        "Glu": 147.13,
        "Gly": 75.07,
        "His": 155.16,
        "Ile": 131.17,
        "Leu": 131.17,
        "Lys": 146.19,
        "Met": 149.21,
        "Phe": 165.19,
        "Pro": 115.13,
        "Ser": 105.09,
        "Thr": 119.12,
        "Trp": 204.23,
        "Tyr": 181.19,
        "Val": 117.15
    }
    pg_mwd = { # protect group molecular weight dict
        'H': 0, # do not calcu mw
        'OH': 0, # do not calcu mw
        'Acm': 72.10, # = 73.10 - 1.0(H)
        'Boc': 101.13, # = 102.13 - 1.0(H)
        'Fmoc': 223.26, # = 224.26 - 1.0(H)
        'OtBu': 57.12, # = 58.12 - 1.0(H)
        'tBu': 57.12, # = 58.12 - 1.0(H)
        'Trt': 243.34, # = 244.34 - 1.0(H)
    }
    mfd = { # AnimoAcid molecular formula dict
        "Ala": {'C': 3, 'H': 7, 'O':2, 'N':1, 'S':0, 'P':0},
        "Arg": {'C': 6, 'H':14, 'O':2, 'N':4, 'S':0, 'P':0},
        "Asn": {'C': 4, 'H': 8, 'O':3, 'N':2, 'S':0, 'P':0},
        "Asp": {'C': 4, 'H': 7, 'O':4, 'N':1, 'S':0, 'P':0},
        "Cys": {'C': 3, 'H': 7, 'O':2, 'N':1, 'S':1, 'P':0},
        "Gln": {'C': 5, 'H':10, 'O':3, 'N':2, 'S':0, 'P':0},
        "Glu": {'C': 5, 'H': 9, 'O':4, 'N':1, 'S':0, 'P':0},
        "Gly": {'C': 2, 'H': 5, 'O':2, 'N':0, 'S':0, 'P':0},
        "His": {'C': 6, 'H': 9, 'O':2, 'N':3, 'S':0, 'P':0},
        "Ile": {'C': 6, 'H':13, 'O':2, 'N':1, 'S':0, 'P':0},
        "Leu": {'C': 6, 'H':13, 'O':2, 'N':1, 'S':0, 'P':0},
        "Lys": {'C': 6, 'H':14, 'O':2, 'N':2, 'S':0, 'P':0},
        "Met": {'C': 5, 'H':11, 'O':2, 'N':1, 'S':1, 'P':0},
        "Phe": {'C': 9, 'H':11, 'O':2, 'N':1, 'S':0, 'P':0},
        "Pro": {'C': 5, 'H': 9, 'O':2, 'N':1, 'S':0, 'P':0},
        "Ser": {'C': 3, 'H': 7, 'O':3, 'N':1, 'S':0, 'P':0},
        "Thr": {'C': 4, 'H': 9, 'O':3, 'N':1, 'S':0, 'P':0},
        "Trp": {'C':11, 'H':12, 'O':2, 'N':2, 'S':0, 'P':0},
        "Tyr": {'C': 9, 'H':11, 'O':3, 'N':1, 'S':0, 'P':0},
        "Val": {'C': 5, 'H':11, 'O':2, 'N':1, 'S':0, 'P':0},
        'H'   :{'C': 0, 'H': 1, 'O':0, 'N':0, 'S':0, 'P':0},
        'OH'  :{'C': 0, 'H': 1, 'O':1, 'N':0, 'S':0, 'P':0},
        'Acm' :{'C': 3, 'H': 6, 'O':1, 'N':1, 'S':0, 'P':0}, # deleted (H)
        'Boc' :{'C': 5, 'H': 9, 'O':2, 'N':0, 'S':0, 'P':0}, # deleted (H)
        'Fmoc':{'C':15, 'H':11, 'O':2, 'N':0, 'S':0, 'P':0}, # deleted (H)
        'OtBu':{'C': 4, 'H': 9, 'O':0, 'N':0, 'S':0, 'P':0}, # deleted (H)
        'tBu' :{'C': 4, 'H': 9, 'O':0, 'N':0, 'S':0, 'P':0}, # deleted (H)
        'Trt' :{'C':19, 'H':15, 'O':0, 'N':0, 'S':0, 'P':0}, # deleted (H)
    }
    all_mwd = deepcopy(aa_mwd)
    all_mwd.update(pg_mwd)
    def __init__(self, repr: str) -> None:
        if repr is not None:
            parts = repr.split('-')
            if len(parts) == 1:
                assert parts[0][:3] in self.aa_mwd.keys(), f'{repr} is not a valid animo acid, it has noly one part and should in {self.aa_mwd.keys()}'
                parts = ['H'] + parts + ['OH']
            elif len(parts) == 2:
                if parts[0][:3] in self.aa_mwd.keys():
                    parts = ['H'] + parts
                elif parts[1][:3] in self.aa_mwd.keys():
                    parts = parts + ['OH']
                else:
                    raise ValueError(f'{repr} is not a valid animo acid, it has two parts and none is in {self.aa_mwd.keys()} with it\'s previous 3 chars')
            elif len(parts) > 3:
                raise ValueError(f'{repr} is not a valid animo acid, it has more than 3 parts splited by dash \'-\'')
            self.N_protect = parts[0]
            self.animo_acid = parts[1]
            self.C_protect = parts[2]
            if len(parts[1]) > 3:
                self.animo_acid = parts[1][0:3]
                self.R_protect = parts[1][4:-1]
            else:
                self.R_protect = 'H'
                
    def make_pep_repr(self, is_N_terminal: bool = False, is_C_terminal: bool = False):
        parts = []
        parts += ([f'{self.N_protect}-'] if (self.N_protect != 'H' or is_N_terminal) else [])
        parts += ([self.animo_acid] if self.R_protect == 'H' else [f'{self.animo_acid}({self.R_protect})'])
        parts += ([f'-{self.C_protect}'] if (self.C_protect != 'OH' or is_C_terminal) else [])
        return ''.join(parts)
    
    def __repr__(self) -> str:
        return self.make_pep_repr(True, True)
    
    def calcu_mw(self, expand_mw_dict: Dict[str, float] = None):
        if expand_mw_dict is not None:
            assert isinstance(expand_mw_dict, dict), 'expand_mw_dict should be a dict contains protect group molecular weight'
            self.all_mwd.update(expand_mw_dict)
        parts = [self.N_protect, self.animo_acid, self.R_protect, self.C_protect]
        mw = sum([self.all_mwd[part] for part in parts])
        if self.N_protect != 'H':
            mw -= 1.0 # because N-terminal residue has no H but AA has H, so we need to minus 1.0 for AA
        if self.C_protect != 'OH':
            mw -= 1.0 # because C-terminal residue has no OH but AA has OH, so we need to minus 1.0 for AA
        if self.R_protect != 'H':
            mw -= 1.0 # because R-terminal residue has no H but AA has H, so we need to minus 1.0 for AA
        return mw
    
    def get_molecular_formula_dict(self):
        mfd = {k:v for k,v in self.mfd[self.animo_acid].items()} # deepcopy may slow
        if self.N_protect != 'H':
            mfd['H'] -= 1 # because N-terminal residue has no H but AA has H, so we need to minus one H for AA
            for k,v in self.mfd[self.N_protect].items():
                mfd[k] += v
        if self.C_protect != 'OH':
            mfd['H'] -= 1 # because C-terminal residue has no OH but AA has OH, so we need to minus one H for AA
            mfd['O'] -= 1 # because C-terminal residue has no OH but AA has OH, so we need to minus one H for AA
            for k,v in self.mfd[self.C_protect].items():
                mfd[k] += v
        if self.R_protect != 'H':
            mfd['H'] -= 1 # because C-terminal residue has no OH but AA has OH, so we need to minus one H for AA
            for k,v in self.mfd[self.R_protect].items():
                mfd[k] += v
        return mfd
    
    def get_molecular_formula(self, molecular_formula_dict: Dict[str, int] = None):
        if not isinstance(molecular_formula_dict, dict):
            molecular_formula_dict = self.get_molecular_formula_dict()
        return ''.join([f'{k}{v}' for k,v in molecular_formula_dict.items() if v > 0])
    
    def calcu_mass(self, molecular_formula: str = None,
                   molecular_formula_dict: Dict[str, int] = None):
        if not isinstance(molecular_formula, str):
            if not isinstance(molecular_formula_dict, dict):
                mfd = self.get_molecular_formula_dict()
            else:
                mfd = molecular_formula_dict
            molecular_formula = ''.join([f'{k}{v}' for k,v in mfd.items() if v > 0])
        from pyteomics import mass
        return mass.calculate_mass(formula=molecular_formula)
    
    def copy(self):
        cp = AnimoAcid(None)
        cp.animo_acid = self.animo_acid
        cp.C_protect = self.C_protect
        cp.N_protect = self.N_protect
        cp.R_protect = self.R_protect
        return cp
    
class Peptide:
    def __init__(self, repr: str) -> None:
        if repr is not None:
            parts = repr.split('-')
            if parts[0] in AnimoAcid.pg_mwd.keys():
                parts[1] = '-'.join(parts[0:2])
                del parts[0]
            if parts[-1] in AnimoAcid.pg_mwd.keys():
                parts[-2] = '-'.join(parts[-2:])
                del parts[-1]
                
            self.AAs = [AnimoAcid(part) for part in parts]
        
    def flatten(self, inplace: bool = False):
        """
        Params:
            - inplace: bool(False), if True, make inplace change and return self, else return changed seq only
        """
        seq = []
        for aa in self.AAs:
            if isinstance(aa, list):
                seq.extend(aa)
            else:
                seq.append(aa)
        if inplace:
            self.AAs = seq
            return self
        else:
            return seq
        
    def __repr__(self) -> str:
        seq = self.flatten()
        return '-'.join([aa.make_pep_repr(is_N_terminal=(i==0),
                                          is_C_terminal=(i==len(seq)-1)) \
                                              for i, aa in enumerate(seq)])
    
    def get_molecular_formula_dict(self):
        mfd = self.AAs[0].get_molecular_formula_dict()
        for aa in self.AAs[1:]:
            for k,v in aa.get_molecular_formula_dict().items():
                mfd[k] += v
            mfd['H'] -= 2
            mfd['O'] -= 1
        return mfd
    
    def get_molecular_formula(self, molecular_formula_dict: Dict[str, int] = None):
        if not isinstance(molecular_formula_dict, dict):
            molecular_formula_dict = self.get_molecular_formula_dict()
        return ''.join([f'{k}{v}' for k,v in molecular_formula_dict.items() if v > 0])
    
    def calcu_mw(self, expand_mw_dict: Dict[str, float] = None):
        if expand_mw_dict is not None:
            assert isinstance(expand_mw_dict, dict), 'expand_mw_dict should be a dict contains protect group molecular weight'
            AnimoAcid.all_mwd.update(expand_mw_dict)
        mw = sum([aa.calcu_mw(expand_mw_dict) for aa in self.AAs])
        mw -= (len(self.AAs) - 1) * 18.02 # because single AA do not has peptide bond, so we need to minus 18.02 for each bond
        return mw
    
    def calcu_mass(self, molecular_formula: str = None,
                   molecular_formula_dict: Dict[str, int] = None):
        if not isinstance(molecular_formula, str) and\
            not isinstance(molecular_formula_dict, dict):
            mfd = self.get_molecular_formula_dict()
        return self.AAs[0].calcu_mass(molecular_formula = molecular_formula,
                                      molecular_formula_dict=mfd)
    
    def copy(self):
        cp = Peptide(None)
        cp.AAs = []
        for aa in self.AAs:
            if isinstance(aa, AnimoAcid):
                cp.AAs.append(aa.copy())
            elif isinstance(aa, list) and len(aa) == 0:
                cp.AAs.append([])
            elif isinstance(aa, list) and any([isinstance(aa_i, AnimoAcid) for aa_i in aa]):
                cp.AAs.append([aa_i.copy() for aa_i in aa])
            else:
                raise ValueError(f'unkown type {type(aa)}')
        return cp
    

def calcu_substitution_value(args):
    """
    Calculates the substitution value and plots a scatter plot with a linear 
    regression model. The function first processes the input arguments to 
    convert the strings to float values and stores them in arrays. It then 
    calculates the average substitution value and prints it on the console. 
    Next, the function fits a linear regression model to the data using the 
    LinearRegression class from scikit-learn and calculates the equation 
    parameters and R-squared value for the fit. Finally, it plots the linear 
    regression line on the scatter plot using matplotlib and displays the 
    equation and R-squared value using text annotations.
    
    该函数使用给定的参数计算取代值，并绘制线性回归模型的散点图。函数首先将参数中的字符串转换为
    浮点数，并将其存储在数组中。然后，计算取代值的平均值，并在控制台上打印。接下来，函数使用线
    性回归模型拟合数据，并计算拟合方程的参数和R平方值。最后，函数在散点图上绘制线性回归线，并
    显示方程和R平方值。
    """
    import matplotlib.pyplot as plt
    import seaborn as sns
    from sklearn.linear_model import LinearRegression
    
    a = np.array([float(i) for i in args.absorbance.split(',') if len(i)])
    m = np.array([float(i) for i in args.weight.split(',') if len(i)])
    mean_subval = np.mean(args.coff*a/m)
    print(f'\nAvg Substitution Value: {mean_subval}')
    
    fig, ax = plt.subplots(figsize=(8, 6))
    ax.set_xlim(0, max(20, m.max()*1.2))
    ax.set_ylim(0, max(0.4, a.max()*1.2))

    regressor = LinearRegression()
    regressor = regressor.fit(m.reshape(-1, 1), a.reshape(-1, 1))
    equation_a, equation_b = regressor.coef_.item(), regressor.intercept_.item()
    equation_r2 = '{:4.3f}'.format(regressor.score(m.reshape(-1, 1), a.reshape(-1, 1)))
    sns.regplot(x = m, y = a, color = 'black', marker = 'o', truncate = False, ax = ax)

    equationStr = f'OD = {equation_a:5.4f} * m {" " if equation_b<0 else "+ ":}{equation_b:5.4f}'
    print(equationStr, '\n', 'R^2 = ', equation_r2)
    plt.text(0.1, 0.1, '$'+equationStr+'$', fontsize=20)
    plt.text(0.1, 0.3, '$R^2 = $'+equation_r2, fontsize=20)
    plt.xticks(size = 20)
    plt.yticks(size = 20)
    ax.set_title(f'Avg Substitution Value: {mean_subval:.5f}', fontsize=25)
    ax.set_xlabel('Weight of Resin (mg)', fontsize=25)
    ax.set_ylabel('OD (304 nm)', fontsize=25)
    plt.show()


def calcu_mw(args, _print = print):
    expand_mw_dict = [i.split('-') for i in args.weight.split(',') if len(i) > 2]
    expand_mw_dict = {i[0]:i[1] for i in expand_mw_dict}
    peptide = Peptide(args.seq)
    _print(f'\npeptide: {peptide}')
    _print(f'MW: {peptide.calcu_mw(expand_mw_dict)}')
    if args.mass:
        _print(f'Chemical Formular: {peptide.get_molecular_formula()}, Exact Mass: {peptide.calcu_mass()}')
    return peptide, expand_mw_dict
    
    
@dataclass
class MutationOpts:
    AA_deletion: bool = True # whether delete AA can be performed
    AA_repeat: int = 1 # AA repeat times of AA
    N_protect_deletion: bool = True # whether delete N-terminal protect group can be performed
    C_protect_deletion: bool = True # whether delete C-terminal protect group can be performed
    R_protect_deletion: bool = True # whether delete R-terminal protect group can be performed
    
    def copy(self):
        return MutationOpts(self.AA_deletion, self.AA_repeat, self.N_protect_deletion,
                            self.C_protect_deletion, self.R_protect_deletion)
    
    def check_empty(self, _pos: List[int], seq: Peptide):
        """
        return list of signals which is able to opt, if empty, the lis is also empty.
        """
        pos, repeat_pos, sum_repeat = _pos
        able = []
        if pos >= len(seq.AAs):
            return []
        if sum_repeat == 1:
            if self.AA_deletion:
                able.append('AA_deletion')
            if self.AA_repeat > 0:
                able.append('AA_repeat')
            if seq.AAs[pos].N_protect != 'H' and self.N_protect_deletion:
                able.append('N_protect_deletion')
            if seq.AAs[pos].C_protect != 'OH' and self.C_protect_deletion:
                able.append('C_protect_deletion')
            if seq.AAs[pos].R_protect != 'H' and self.R_protect_deletion:
                able.append('R_protect_deletion')
        else:
            if seq.AAs[pos][repeat_pos].N_protect != 'H' and self.N_protect_deletion:
                able.append('N_protect_deletion')
            if seq.AAs[pos][repeat_pos].C_protect != 'OH' and self.C_protect_deletion:
                able.append('C_protect_deletion')
            if seq.AAs[pos][repeat_pos].R_protect != 'H' and self.R_protect_deletion:
                able.append('R_protect_deletion')
        return able
                
    def delete_AA(self, tree: 'MutationTree', max_repeat: int):
        """
        perform delete_AA mutation in tree.mutate branch, trun off the tree.branches.opt.AA_deletion.
            - THE AA CAN NOT BE REPEATED.
            
        Params:
            - tree: MutationTree, tree to opt.
        """
        pos, repeat_pos, sum_repeat = tree.pos
        # perform delete_AA mutation in tree.mutate branch
        tree.mutate.seq.AAs[pos] = []
        #  mutate branch MOVE TO NEXT NEW AA
        tree.mutate.pos[0] += 1
        tree.mutate.opts = MutationOpts(AA_repeat=max_repeat)
        # trun off the delete AA opt in remain branch
        tree.remain.opts.AA_deletion = False
        return tree
    
    def repeat_AA(self, tree: 'MutationTree'):
        """
        perform delete_AA mutation in tree.mutate branch, trun off the tree.branches.opt.AA_deletion.
            - THE AA CAN NOT BE REPEATED.
            
        Params:
            - tree: MutationTree, tree to opt.
        """
        pos, repeat_pos, sum_repeat = tree.pos
        # perform repeat_AA mutation in tree.mutate branch
        tree.mutate.seq.AAs[pos] = [tree.mutate.seq.AAs[pos].copy() \
            for _ in range(tree.opts.AA_repeat + 1)]
        # change repeated AAs' N/C protect group if needed
        if pos == 0 and tree.peptide.AAs[pos].N_protect != 'H':
            for aa in tree.mutate.seq.AAs[pos][1:]:
                aa.N_protect = 'H'
        elif pos == len(tree.peptide.AAs)-1 and tree.peptide.AAs[pos].C_protect != 'OH':
            for aa in tree.mutate.seq.AAs[pos][:-1]:
                aa.C_protect = 'OH'
        # change mutate branch 's pos 's sum_repeat to tree.opts.repeat_AA + 1
        tree.mutate.pos[2] = tree.opts.AA_repeat + 1
        # trun off the repeat AA opts in mutate branches
        tree.mutate.opts = MutationOpts(AA_repeat=0)
        # decrease the repeat AA opts in remain branches
        tree.remain.opts.AA_repeat -= 1
        return tree
        

    def delete_NCR(self, tree: 'MutationTree', NCR: str):
        """
        perform delete_NCR mutation in tree.mutate branch, trun off the tree.branches.opt.X_protect_deletion
        Params:
            - tree: MutationTree, tree to opt.
            - NCR: str, N or C or R.
        """
        pos, repeat_pos, sum_repeat = tree.pos
        null_pg = 'H' if NCR in ['N', 'R'] else 'OH'
        # delete X-terminal protect group
        if sum_repeat == 1 and getattr(tree.mutate.seq.AAs[pos], f'{NCR}_protect') != null_pg:
            setattr(tree.mutate.seq.AAs[pos], f'{NCR}_protect', null_pg)
        elif sum_repeat > 1 and getattr(tree.mutate.seq.AAs[pos][repeat_pos], f'{NCR}_protect') != null_pg:
            setattr(tree.mutate.seq.AAs[pos][repeat_pos], f'{NCR}_protect', null_pg)
        # trun off the opts in two branches
        setattr(tree.mutate.opts, f'{NCR}_protect_deletion', False)
        setattr(tree.remain.opts, f'{NCR}_protect_deletion', False)
        return tree
                
    def perform_one(self, tree: 'MutationTree', max_repeat: int):
        """
        Perform ONE mutation opt left in tree.opts, return this tree. Also check if it is a repeated AA.
        If it is a repeated AA depend on tree.pos[2], skip AA deletion and AA repeat.
            - If no opts left to do:
                - let two brance still be None.
                - return the tree.
            - IF HAS:
                - generate two branch, change branches' father
                - perform mutation in mutate branch
                - trun off opts in two branches
                - move pos ONLY in mutate branch.
                - DO NOT CHECK IF MEETS END in both this dot and two branches.
                - return the tree.
        """
        able = tree.opts.check_empty(tree.pos, tree.seq)
        if able:
            # generate two branch
            tree.generate_two_branch()
            # perform mutation
            if 'AA_deletion' in able:
                tree = self.delete_AA(tree, max_repeat)
            elif 'AA_repeat' in able:
                tree = self.repeat_AA(tree)
            elif 'N_protect_deletion' in able:
                tree = self.delete_NCR(tree, 'N')
            elif 'C_protect_deletion' in able:
                tree = self.delete_NCR(tree, 'C')
            elif 'R_protect_deletion' in able:
                tree = self.delete_NCR(tree, 'R')
            else:
                raise ValueError('error when check empty with MutationOpts')
        # return tree
        return tree
    
@dataclass
class MutationTree:
    peptide: Peptide # mother peptide, READ ONLY, remians unchanged
    seq: Peptide # this dot's peptide seqeunce to perform mutate
    opts: MutationOpts # opts left to perform
    # [current AA pos, current repeat pos, sum repeat in this AA in seq], if last number is 1, means no repeat in this AA
    pos: List[int] = field(default_factory = lambda: [0, 0, 1])
    father: 'MutationTree' = None # father dot
    remain: 'MutationTree' = None # father dot
    mutate: 'MutationTree' = None # father dot
    
    def copy(self, copy_peptide: bool = False, copy_branch: bool = False,
             father: 'MutationTree' = None, remain: 'MutationTree' = None,
             mutate: 'MutationTree' = None):
        """
        Params:
            - copy_peptide: bool, whether to copy mother peptide.
            - copy_branch: bool, whether to copy father, remain, mutate branch via deepcopy. If False, leave it None.
        """
        if copy_peptide:
            cp = MutationTree(self.peptide.copy(), self.seq.copy(), self.opts.copy(), [i for i in self.pos])
        else:
            cp = MutationTree(self.peptide, self.seq.copy(), self.opts.copy(), [i for i in self.pos])
        if copy_branch:
            cp.father = deepcopy(self.father)
            cp.remain = deepcopy(self.remain)
            cp.mutate = deepcopy(self.mutate)
        else:
            cp.father = father
            cp.remain = remain
            cp.mutate = mutate
        return cp
    
    def extract_mutations(self):
        """
        extract all terminal dots from mutations(Tree)
            - will CHANGE it's peptide.AAs
        """
        if self.mutate is None and self.remain is None:
            return [self.seq.flatten(inplace=True)]
        else:
            final_seq = []
            final_seq.extend(self.remain.extract_mutations())
            final_seq.extend(self.mutate.extract_mutations())
            return final_seq
    
    def check_is_end_pos(self):
        """check if current AA is the last AA whether in repeat or mother peptide"""
        if self.pos[0] >= len(self.peptide.AAs) - 1 and self.pos[1] >= self.pos[2] - 1:
            return True
        return False
        
    def generate_two_branch(self):
        """Generate two branch with all None remian and mutate branch, return itself."""
        self.remain = self.copy(father=self)
        self.mutate = self.copy(father=self)
        return self
        
    def move_to_next(self, max_repeat: int):
        """
        move current AA pos to next repeat AA or next NEW AA
            - return True is moved, else False when is end."""
        if not self.check_is_end_pos():
            if self.pos[1] == self.pos[2] - 1:
                # repeat idx meets end or do not have a repeat, move to next NEW AA
                self.pos[0] += 1
                self.pos[1] = 0
                self.pos[2] = 1
            else:
                # move to next repeat AA
                self.pos[1] += 1
            # reset opts to full
            self.opts = MutationOpts(AA_repeat = max_repeat)
            return True
        return False
        
def mutate_peptide(tree: MutationTree, max_repeat: int):
    """
    Parameters:
        - mutations: Tree object, store all mutations and there relationship.
        - max_repeat: int
    """
    # perofrm ONE mutation
    tree = tree.opts.perform_one(tree, max_repeat)
    # if NO mutaion can be done, 
    if tree.mutate is None and tree.remain is None:
        # try move current AA in this tree to next AA
        if tree.move_to_next(max_repeat):
            # move success, go on
            mutate_peptide(tree, max_repeat)
        else:
            # it is the end, return tree
            return tree
    else: # go on with two branches
        mutate_peptide(tree.mutate, max_repeat)
        mutate_peptide(tree.remain, max_repeat)
    return tree

def calcu_mw_of_mutations(args):
    # set _print
    def _print(content: str, f):
        if f is not None:
            f.write(content+'\n')
        print(content)
    if args.out is not None:
        args.out = args.out.replace('"', '').replace('\'', '')
        if os.path.isdir(args.out):
            file_name = file.get_valid_file_path(" ".join(sys.argv[1:]))+'.txt'
            args.out = os.path.join(args.out, file_name)
        f = open(args.out, 'w')
    else:
        f = None
    # show args
    _print(f'get arg: seqeunce: {args.seq}', f)
    _print(f'get arg: weight: {args.weight}', f)
    _print(f'get arg: max-repeat: {args.max_repeat}', f)
    _print(f'get arg: out: {args.out}', f)
    _print(f'get arg: mass: {args.mass}', f)
    # show mother peptide info
    peptide, expand_mw_dict = calcu_mw(args, _print = lambda x : _print(x, f))
    # calcu mutations
    all_mutations = MutationTree(peptide=peptide, seq=peptide.copy(),
                                 opts=MutationOpts(AA_repeat=args.max_repeat),
                                 pos=[0, 0, 1])
    all_mutations = mutate_peptide(all_mutations, args.max_repeat)
    all_mutations = all_mutations.extract_mutations()
    mw2pep, peps = {}, {}
    for pep in all_mutations:
        if len(pep.AAs):
            pep_repr = str(pep)
            if pep_repr not in peps:
                peps[pep_repr] = len(peps)
                if args.mass:
                    mw = pep.calcu_mass()
                else:
                    mw = pep.calcu_mw()
                if mw in mw2pep:
                    mw2pep[mw].append(pep)
                else:
                    mw2pep[mw] = [pep]
    # output info
    _print(f'\n{len(peps)-1} mutations found, followings include one original peptide seqeunce:\n', f)
    idx, weigth_type = 0, 'Exact Mass' if args.mass else 'MW'
    for i, mw in enumerate(sorted(mw2pep)):
        _print(f'\n{weigth_type}: {mw:10.5f}', f)
        for j, pep in enumerate(mw2pep[mw]):
            _print(f'    pep-{i:>4}-{j:<4}({idx:8d}): {pep}', f)
            idx += 1
    # handle f-print
    if f is not None:
        f.close()


_str2func = {
    'sb': calcu_substitution_value,
    'subval': calcu_substitution_value,
    'mw': calcu_mw,
    'mmw': calcu_mw_of_mutations,
    'mutationweight': calcu_mw_of_mutations,
}


<<<<<<< HEAD
# if __name__ == '__main__':
#     # dev code
#     from mbapy.game import BaseInfo
#     calcu_mw_of_mutations(BaseInfo(seq = 'Fmoc-Cys(Acm)-Val-Asn(Trt)', out = None,
#                                    max_repeat = 1, weight = '', mass = False))
=======
if __name__ == '__main__':
    # dev code
    from mbapy.game import BaseInfo
    calcu_mw_of_mutations(BaseInfo(seq = 'Fmoc-Cys(Acm)-Val-Asn(Trt)', out = None,
                                   max_repeat = 1, weight = '', mass = False))
>>>>>>> 105e882b

def main(sys_args: List[str] = None):
    args_paser = argparse.ArgumentParser()
    subparsers = args_paser.add_subparsers(title='subcommands', dest='sub_command')
    
    sub_val_args = subparsers.add_parser('subval', aliases = ['sb'], description='calcu SPPS substitution value for a release test of resin.')
    sub_val_args.add_argument('-a', '-A', '--absorbance', '--Absorbance', type = str,
                              help='Absorbance (OD value), input as 0.503,0.533')
    sub_val_args.add_argument('-m', '-w', '--weight', type = str,
                              help='resin wight (mg), input as 0.165,0.155')
    sub_val_args.add_argument('-c', '--coff', default = 16.4, type = float,
                              help='coff, default is 16.4')
    
    molecularnweight = subparsers.add_parser('molecularnweight', aliases = ['mw'], description='calcu MW of peptide.')
    molecularnweight.add_argument('-s', '--seq', '--seqeunce', '--pep', '--peptide', type = str,
                                  help='peptide seqeunce, input as Fmoc-Cys(Acm)-Leu-OH or H-Cys(Trt)-Leu-OH')
    molecularnweight.add_argument('-w', '--weight', type = str, default = '',
                                  help='MW of peptide AAs and protect group, input as Trt-243.34,Boc-101.13 and do not include weight of -H')
    molecularnweight.add_argument('-m', '--mass', action='store_true', default=False,
                                  help='calcu Exact Mass instead of Molecular Weight.')
    
    mutationweight = subparsers.add_parser('mutationweight', aliases = ['mmw'], description='calcu MW of each peptide mutations syn by SPPS.')
    mutationweight.add_argument('-s', '--seq', '--seqeunce', '--pep', '--peptide', type = str,
                                help='peptide seqeunce, input as Fmoc-Cys(Acm)-Leu-OH or H-Cys(Trt)-Leu-OH')
    mutationweight.add_argument('-w', '--weight', type = str, default = '',
                                help='MW of peptide AAs and protect group, input as Trt-243.34,Boc-101.13 and do not include weight of -H')
    mutationweight.add_argument('--max-repeat', type = int, default = 1,
                                help='max times for repeat a AA in sequence')
    mutationweight.add_argument('-o', '--out', type = str, default = None,
                                help='save results to output file/dir. Defaults None, do not save.')
    mutationweight.add_argument('-m', '--mass', action='store_true', default=False,
                                help='calcu Exact Mass instead of Molecular Weight.')
    
    args = args_paser.parse_args(sys_args)
    
    if args.sub_command in _str2func:
        print(f'excuting command: {args.sub_command}')
        _str2func[args.sub_command](args)
    else:
        base.put_err(f'no such sub commmand: {args.sub_command}')

if __name__ == "__main__":
    main()<|MERGE_RESOLUTION|>--- conflicted
+++ resolved
@@ -608,19 +608,13 @@
 }
 
 
-<<<<<<< HEAD
 # if __name__ == '__main__':
 #     # dev code
 #     from mbapy.game import BaseInfo
-#     calcu_mw_of_mutations(BaseInfo(seq = 'Fmoc-Cys(Acm)-Val-Asn(Trt)', out = None,
+#     calcu_mw_of_mutations(BaseInfo(seq = 'Fmoc-Cys(Acm)-Val-Asn(Trt)', out = '.',
 #                                    max_repeat = 1, weight = '', mass = False))
-=======
-if __name__ == '__main__':
-    # dev code
-    from mbapy.game import BaseInfo
-    calcu_mw_of_mutations(BaseInfo(seq = 'Fmoc-Cys(Acm)-Val-Asn(Trt)', out = None,
-                                   max_repeat = 1, weight = '', mass = False))
->>>>>>> 105e882b
+#     calcu_mw_of_mutations(BaseInfo(seq = 'Fmoc-Cys(Acm)-Val-Asn(Trt)', out = '.',
+#                                    max_repeat = 1, weight = '', mass = True))
 
 def main(sys_args: List[str] = None):
     args_paser = argparse.ArgumentParser()
